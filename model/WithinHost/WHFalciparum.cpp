--- conflicted
+++ resolved
@@ -63,11 +63,7 @@
     _ylagLen = TimeStep::intervalsPer5Days.asInt() * 4;
     
     //NOTE: should also call cleanup() on the PathogenesisModel, but it only frees memory which the OS does anyway
-<<<<<<< HEAD
-    Pathogenesis::PathogenesisModel::init( parameters, scenario.getModel().getClinical() );
-=======
-    Pathogenesis::PathogenesisModel::init( false );
->>>>>>> 3907f8b5
+    Pathogenesis::PathogenesisModel::init( parameters, scenario.getModel().getClinical(), false );
     
     /*
     The detection limit (in parasites/ul) is currently the same for PCR and for microscopy
