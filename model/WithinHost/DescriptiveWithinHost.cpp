--- conflicted
+++ resolved
@@ -166,19 +166,6 @@
 
 // -----  Summarize  -----
 
-<<<<<<< HEAD
-void DescriptiveWithinHostModel::summarizeInfs( const Host::Human& human )const{
-    if( infections.size() == 0 ) return;        // nothing to report
-    mon::reportMHI( mon::MHR_INFECTED_HOSTS, human, 1 );
-    // (patent) infections are reported by genotype, even though we don't have
-    // genotype in this model
-    mon::reportMHGI( mon::MHR_INFECTIONS, human, 0, infections.size() );
-    if( reportPatentInfected ){
-        for (std::list<DescriptiveInfection>::const_iterator inf =
-            infections.begin(); inf != infections.end(); ++inf) {
-            if( WithinHost::diagnostics::monitoringDiagnostic().isPositive( inf->getDensity() ) ){
-                mon::reportMHGI( mon::MHR_PATENT_INFECTIONS, human, 0, 1 );
-=======
 bool DescriptiveWithinHostModel::summarize( const Host::Human& human )const{
     pathogenesisModel->summarize( human );
     
@@ -190,10 +177,9 @@
         if( reportPatentInfected ){
             for (std::list<DescriptiveInfection>::const_iterator inf =
                 infections.begin(); inf != infections.end(); ++inf) {
-                if( Monitoring::Survey::diagnostic().isPositive( inf->getDensity() ) ){
+            if( diagnostics::monitoringDiagnostic().isPositive( inf->getDensity() ) ){
                     mon::reportMHGI( mon::MHR_PATENT_INFECTIONS, human, 0, 1 );
                 }
->>>>>>> 8083690b
             }
         }
     }
@@ -201,7 +187,7 @@
     // Some treatments (simpleTreat with steps=-1) clear infections immediately
     // (and are applied after update()), thus infections.size() may be 0 while
     // totalDensity > 0. Here we report the last calculated density.
-    if( Monitoring::Survey::diagnostic().isPositive(totalDensity) ){
+    if( diagnostics::monitoringDiagnostic().isPositive(totalDensity) ){
         mon::reportMHI( mon::MHR_PATENT_HOSTS, human, 1 );
         mon::reportMHF( mon::MHF_LOG_DENSITY, human, log(totalDensity) );
         return true;    // patent
