/* This file is part of OpenMalaria.
 * 
 * Copyright (C) 2005-2014 Swiss Tropical and Public Health Institute
 * Copyright (C) 2005-2014 Liverpool School Of Tropical Medicine
 * 
 * OpenMalaria is free software; you can redistribute it and/or modify
 * it under the terms of the GNU General Public License as published by
 * the Free Software Foundation; either version 2 of the License, or (at
 * your option) any later version.
 * 
 * This program is distributed in the hope that it will be useful, but
 * WITHOUT ANY WARRANTY; without even the implied warranty of
 * MERCHANTABILITY or FITNESS FOR A PARTICULAR PURPOSE.  See the GNU
 * General Public License for more details.
 * 
 * You should have received a copy of the GNU General Public License
 * along with this program; if not, write to the Free Software
 * Foundation, Inc., 51 Franklin Street, Fifth Floor, Boston, MA 02110-1301, USA.
 */

#include "WithinHost/Pathogenesis/Submodels.h"
#include "util/random.h"
#include "util/ModelOptions.h"
#include "util/errors.h"
#include <Parameters.h>
#include <schema/healthSystem.h>

#include <cmath>
using namespace std;

namespace OM { namespace WithinHost { namespace Pathogenesis {

using namespace OM::util;

//BEGIN static
double PathogenesisModel::indirRiskCoFactor_18;
double PathogenesisModel::sevMal_21;
double PathogenesisModel::comorbintercept_24;
double PathogenesisModel::critAgeComorb_30;

AgeGroupInterpolation* PathogenesisModel::NMF_incidence = AgeGroupInterpolation::dummyObject();

bool opt_predetermined_episodes = false, opt_mueller_pres_model = false;


void PathogenesisModel::init( const Parameters& parameters, const scnXml::Clinical& clinical ) {
    indirRiskCoFactor_18=(1-exp(-parameters[Parameters::INDIRECT_RISK_COFACTOR]));
    sevMal_21=parameters[Parameters::SEVERE_MALARIA_THRESHHOLD];
    comorbintercept_24=1-exp(-parameters[Parameters::COMORBIDITY_INTERCEPT]);
    critAgeComorb_30=parameters[Parameters::CRITICAL_AGE_FOR_COMORBIDITY];

    if (util::ModelOptions::option (util::PREDETERMINED_EPISODES)) {
        opt_predetermined_episodes = true;
        //no separate init:
        PyrogenPathogenesis::init( parameters );
    } else {
        if (util::ModelOptions::option (util::MUELLER_PRESENTATION_MODEL)){
            opt_mueller_pres_model = true;
            MuellerPathogenesis::init( parameters );
        }else{
            PyrogenPathogenesis::init( parameters );
        }
    }
    
    if( util::ModelOptions::option( util::NON_MALARIA_FEVERS ) ){
        if( !clinical.getNonMalariaFevers().present() ){
            throw util::xml_scenario_error("NonMalariaFevers element of model->clinical required");
        }
        const scnXml::Clinical::NonMalariaFeversType& nmfDesc = clinical.getNonMalariaFevers().get();
        NMF_incidence = AgeGroupInterpolation::makeObject( nmfDesc.getIncidence(), "incidence" );
    }
}
void PathogenesisModel::cleanup() {
    AgeGroupInterpolation::freeObject( NMF_incidence );
}

PathogenesisModel* PathogenesisModel::createPathogenesisModel(double cF) {
    if (opt_predetermined_episodes) {
        return new PredetPathogenesis(cF);
    }
    else {
        if (opt_mueller_pres_model) {
            return new MuellerPathogenesis(cF);
        }
        else {
            return new PyrogenPathogenesis(cF);
        }
    }
}
//END static


PathogenesisModel::PathogenesisModel(double cF) :
        _comorbidityFactor(cF)
{}

<<<<<<< HEAD
Pathogenesis::StatePair PathogenesisModel::determineState (double ageYears, double timeStepMaxDensity, double endDensity) {
    double prEpisode = getPEpisode(timeStepMaxDensity, endDensity);
    StatePair result;
=======
Pathogenesis::State PathogenesisModel::determineState (double ageYears, double timeStepMaxDensity, double endDensity) {
    double pMalariaFever = getPEpisode(timeStepMaxDensity, endDensity);
    
    Pathogenesis::State ret = Pathogenesis::NONE;
>>>>>>> b32cb1c4

    //TODO(performance): would using a single RNG sample and manipulating probabilities be faster?
    //Decide whether a clinical episode occurs and if so, which type
    if ((random::uniform_01()) < pMalariaFever) {
        //Fixed severe threshold
        double severeMalThreshold=sevMal_21+1;
        double prSevereEpisode=timeStepMaxDensity / (timeStepMaxDensity + severeMalThreshold);
        
        if (random::uniform_01() < prSevereEpisode)
            result.state = STATE_SEVERE;
        else {
            double pCoinfection=comorbintercept_24/(1+ageYears/critAgeComorb_30);
            pCoinfection*=_comorbidityFactor;

            if (random::uniform_01() < pCoinfection)
                result.state = STATE_COINFECTION;
            else
                result.state = STATE_MALARIA;
        }

        /* Indirect mortality
           IndirectRisk is the probability of dying from indirect effects of malaria
           conditional on not having an acute attack of malaria
        */
        double indirectRisk=indirRiskCoFactor_18/(1+ageYears/critAgeComorb_30);
        indirectRisk*=_comorbidityFactor;
        if (random::uniform_01() < indirectRisk){
            result.indirectMortality = true;
        }
    } else if ( NMF_incidence->isSet() ) {
<<<<<<< HEAD
        if( random::uniform_01() < NMF_incidence->eval( ageYears ) ){
            result.state = STATE_NMF;
=======
        double pNMF = NMF_incidence->eval( ageYears );
        if( random::uniform_01() < pNMF ){
            ret = Pathogenesis::STATE_NMF;
>>>>>>> b32cb1c4
        }
    }
    return result;
}


void PathogenesisModel::checkpoint (istream& stream) {
    _comorbidityFactor & stream;
}
void PathogenesisModel::checkpoint (ostream& stream) {
    _comorbidityFactor & stream;
}

} } }<|MERGE_RESOLUTION|>--- conflicted
+++ resolved
@@ -94,16 +94,9 @@
         _comorbidityFactor(cF)
 {}
 
-<<<<<<< HEAD
 Pathogenesis::StatePair PathogenesisModel::determineState (double ageYears, double timeStepMaxDensity, double endDensity) {
-    double prEpisode = getPEpisode(timeStepMaxDensity, endDensity);
+    double pMalariaFever = getPEpisode(timeStepMaxDensity, endDensity);
     StatePair result;
-=======
-Pathogenesis::State PathogenesisModel::determineState (double ageYears, double timeStepMaxDensity, double endDensity) {
-    double pMalariaFever = getPEpisode(timeStepMaxDensity, endDensity);
-    
-    Pathogenesis::State ret = Pathogenesis::NONE;
->>>>>>> b32cb1c4
 
     //TODO(performance): would using a single RNG sample and manipulating probabilities be faster?
     //Decide whether a clinical episode occurs and if so, which type
@@ -134,14 +127,9 @@
             result.indirectMortality = true;
         }
     } else if ( NMF_incidence->isSet() ) {
-<<<<<<< HEAD
-        if( random::uniform_01() < NMF_incidence->eval( ageYears ) ){
-            result.state = STATE_NMF;
-=======
         double pNMF = NMF_incidence->eval( ageYears );
         if( random::uniform_01() < pNMF ){
-            ret = Pathogenesis::STATE_NMF;
->>>>>>> b32cb1c4
+            result.state = STATE_NMF;
         }
     }
     return result;
