--- conflicted
+++ resolved
@@ -1,10 +1,6 @@
 /* This file is part of OpenMalaria.
  * 
-<<<<<<< HEAD
  * Copyright (C) 2005-2014 Swiss Tropical and Public Health Institute
-=======
- * Copyright (C) 2005-2014 Swiss Tropical and Public Health Institute 
->>>>>>> ab7cca6f
  * Copyright (C) 2005-2014 Liverpool School Of Tropical Medicine
  * 
  * OpenMalaria is free software; you can redistribute it and/or modify
@@ -23,11 +19,7 @@
  */
 
 #include "WithinHost/CommonWithinHost.h"
-<<<<<<< HEAD
-=======
 #include "WithinHost/Diagnostic.h"
-#include "inputData.h"
->>>>>>> ab7cca6f
 #include "util/errors.h"
 #include "PopulationStats.h"
 #include "util/StreamValidator.h"
