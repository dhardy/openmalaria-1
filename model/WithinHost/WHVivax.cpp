--- conflicted
+++ resolved
@@ -350,14 +350,11 @@
     // NOTE: currently no BSV model
     morbidity = Pathogenesis::NONE;
     uint32_t oldCumInf = cumPrimInf;
-<<<<<<< HEAD
     bool treatmentLiver = treatExpiryLiver > sim::ts0();
     bool treatmentBlood = treatExpiryBlood > sim::ts0();
-=======
     double oldpEvent = ( isnan(pEvent))? 1.0 : pEvent;
     // always use the first relapse probability for following relapses as a factor
     double oldpRelapseEvent = ( isnan(pFirstRelapseEvent))? 1.0 : pFirstRelapseEvent;
->>>>>>> ef5259f4
     list<VivaxBrood>::iterator inf = infections.begin();
     while( inf != infections.end() ){
         if( treatmentLiver ) inf->treatmentLS();
@@ -509,13 +506,10 @@
     morbidity_i & stream;
     morbidity = static_cast<Pathogenesis::State>( morbidity_i );
     cumPrimInf & stream;
-<<<<<<< HEAD
     treatExpiryLiver & stream;
     treatExpiryBlood & stream;
-=======
     pEvent & stream;
     pFirstRelapseEvent & stream;
->>>>>>> ef5259f4
 }
 void WHVivax::checkpoint(ostream& stream){
     WHInterface::checkpoint(stream);
@@ -526,13 +520,10 @@
     noPQ & stream;
     static_cast<int>( morbidity ) & stream;
     cumPrimInf & stream;
-<<<<<<< HEAD
     treatExpiryLiver & stream;
     treatExpiryBlood & stream;
-=======
     pEvent & stream;
     pFirstRelapseEvent & stream;
->>>>>>> ef5259f4
 }
 
 char const*const not_impl = "feature not available in Vivax model";
