--- conflicted
+++ resolved
@@ -21,8 +21,7 @@
 #include "WithinHost/WHVivax.h"
 #include "util/random.h"
 #include "util/errors.h"
-#include "inputData.h"
-#include <schema/healthSystem.h>
+#include <schema/scenario.h>
 #include <algorithm>
 #include <limits>
 #include <cmath>
@@ -161,40 +160,25 @@
 
 // ———  per-host code  ———
 
-<<<<<<< HEAD
 WHVivax::WHVivax( double comorbidityFactor ){
     if( comorbidityFactor != 1.0 )
         throw TRACED_EXCEPTION_DEFAULT( "This vivax model cannot be used with comorbidity heterogeneity" );
-    //TODO: do we need to do anything here?
-    throw xml_scenario_error( "vivax model code is not yet functional" );
-=======
-WHVivax::WHVivax(){
     noPQ = ( pHetNoPQ > 0.0 && random::bernoulli(pHetNoPQ) );
->>>>>>> b32cb1c4
 }
 
 WHVivax::~WHVivax(){
 }
 
-<<<<<<< HEAD
 double WHVivax::probTransmissionToMosquito(TimeStep ageTimeSteps, double tbvFactor) const{
-    if( !diagnosticDefault() ) return 0;        // no blood stage infections: no transmission
-    
-    // Otherwise we have at least one blood stage. We use a simple model and
-    // ignore lag, the effect of Primaquine, exact densities, and recombination.
-    return probPatentInfectMosquitoes * tbvFactor;
-=======
-double WHVivax::probTransmissionToMosquito(TimeStep ageTimeSteps, double tbvEfficacy) const{
     for (std::list<VivaxBrood>::const_iterator inf = infections.begin();
          inf != infections.end(); ++inf)
     {
         if( inf->isPatent() ){
             // we have gametocytes from at least one brood
-            return probBloodStageInfectiousToMosq * (1.0 - tbvEfficacy );
+            return probBloodStageInfectiousToMosq * tbvFactor;
         }
     }
     return 0;   // no gametocytes
->>>>>>> b32cb1c4
 }
 
 bool WHVivax::summarize(const Host::Human& human) {
@@ -268,13 +252,8 @@
     return result;
 }
 
-<<<<<<< HEAD
 void WHVivax::clearImmunity(){
-    //TODO: reset all immunity (what do we have?)
-=======
-void WHVivax::immuneSuppression(){
     throw TRACED_EXCEPTION_DEFAULT( "vivax model does not include immune suppression" );
->>>>>>> b32cb1c4
 }
 
 WHInterface::InfectionCount WHVivax::countInfections () const{
@@ -286,24 +265,12 @@
     }
     return count;
 }
-<<<<<<< HEAD
 void WHVivax::treatment( TreatmentId treatment ){
     throw util::unimplemented_exception( "configurable vivax treatments" );
     //TODO: should probably either make sure falciparum-compatible treatments
     // are never described or implement stuff to work the same way.
     
-    // This means clear blood stage infection(s), and
-    // possibly use Primaquine to clear some hypnozoites from the liver.
-    
-    double liverStageEfficacy = 0;
-    if( random::bernoulli( probLiverStageTreatment ) ){
-        liverStageEfficacy = efficacyLiverStageTreatment;
-    }
-    
-=======
-void WHVivax::effectiveTreatment(){
     // This means clear blood stage infection(s) but not liver stage.
->>>>>>> b32cb1c4
     for( list<VivaxBrood>::iterator it = infections.begin(); it != infections.end(); ++it ){
         it->treatmentBS();
     }
@@ -333,11 +300,11 @@
     WHInterface::checkpoint(stream);
 }
 
-void WHVivax::init(){
-    latentp = TimeStep(InputData().getModel().getParameters().getLatentp());
-    if( !InputData().getModel().getVivax().present() )
+void WHVivax::init( const OM::Parameters& parameters, const scnXml::Scenario& scenario ){
+    latentp = TimeStep(  scenario.getModel().getParameters().getLatentp());
+    if( !scenario.getModel().getVivax().present() )
         throw util::xml_scenario_error( "no vivax model description in scenario XML" );
-    const scnXml::Vivax& elt = InputData().getModel().getVivax().get();
+    const scnXml::Vivax& elt = scenario.getModel().getVivax().get();
     probBloodStageInfectiousToMosq = elt.getProbBloodStageInfectiousToMosq().getValue();
     maxNumberHypnozoites = elt.getNumberHypnozoites().getMax();
     baseNumberHypnozoites = elt.getNumberHypnozoites().getBase();
