--- conflicted
+++ resolved
@@ -32,22 +32,13 @@
 double Infection::decayM;
 TimeStep Infection::latentp( TimeStep::never );
 
-<<<<<<< HEAD
 void Infection::init (const OM::Parameters& parameters, int latentP) {
   latentp=TimeStep(latentP);
-  cumulativeYstar = (float) parameters[Parameters::CUMULATIVE_Y_STAR];
-  cumulativeHstar = (float) parameters[Parameters::CUMULATIVE_H_STAR];
+  // calculate inverses here, so we can use multiplication later (faster):
+  invCumulativeYstar = 1.0 / parameters[Parameters::CUMULATIVE_Y_STAR];
+  invCumulativeHstar = 1.0 / parameters[Parameters::CUMULATIVE_H_STAR];
   alpha_m = 1.0 - exp(-parameters[Parameters::NEG_LOG_ONE_MINUS_ALPHA_M]);
   decayM = parameters[Parameters::DECAY_M];
-=======
-void Infection::init () {
-  latentp=TimeStep(InputData().getModel().getParameters().getLatentp());
-  // calculate inverses here, so we can use multiplication later (faster):
-  invCumulativeYstar = 1.0 / InputData.getParameter (Params::CUMULATIVE_Y_STAR);
-  invCumulativeHstar = 1.0 / InputData.getParameter (Params::CUMULATIVE_H_STAR);
-  alpha_m = 1.0 - exp(-InputData.getParameter (Params::NEG_LOG_ONE_MINUS_ALPHA_M));
-  decayM = InputData.getParameter (Params::DECAY_M);
->>>>>>> ab7cca6f
 }
 
 
