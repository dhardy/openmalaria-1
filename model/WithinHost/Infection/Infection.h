--- conflicted
+++ resolved
@@ -47,6 +47,7 @@
         m_startDate & stream;
         m_density & stream;
         m_cumulativeExposureJ & stream;
+        m_genotype & stream;
     }
     virtual ~Infection () {}
     
@@ -77,12 +78,11 @@
         return m_density;
     }
     
-<<<<<<< HEAD
     /// Get the cumulative parasite density
     inline double cumulativeExposureJ() {
         return m_cumulativeExposureJ;
     }
-=======
+    
     /// Get whether the infection is HRP2-deficient
     bool isHrp2Deficient() const {
         return Genotypes::getGenotypes()[m_genotype].hrp2_deficient;
@@ -91,15 +91,6 @@
     /** Get the infection's genotype. */
     uint32_t genotype()const{ return m_genotype; }
     
-    /** @returns A multiplier describing the proportion of parasites surviving
-     * immunity effects this time step.
-     * 
-     * Note that in the Descriptive model this multiplies log(density), but the
-     * new density has no effect on future densities, wheras the Empirical model
-     * multiplies the actual density (which then affects density on the following
-     * time step). */
-    double immunitySurvivalFactor (double ageInYears, double cumulativeh, double cumulativeY);
->>>>>>> f648f2e0
     
     /// Resets immunity properties specific to the infection (should only be
     /// called along with clearImmunity() on within-host model).
@@ -118,6 +109,7 @@
         m_startDate & stream;
         m_density & stream;
         m_cumulativeExposureJ & stream;
+        m_genotype & stream;
     }
     
     /// Date of inoculation of infection (start of liver stage)
@@ -133,7 +125,8 @@
 private:
     /// Genotype of infection (a code; see Genotypes class).
     uint32_t m_genotype;
-        
+    
+protected:
     /// Pre-erythrocytic latent period (instantiated in WHFalciparum.cpp)
     static SimTime s_latentP;
     
