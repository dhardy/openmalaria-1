--- conflicted
+++ resolved
@@ -71,11 +71,8 @@
 	    codeMap["PARASITE_REPLICATION_GAMMA"]=PARASITE_REPLICATION_GAMMA;
             codeMap["VECTOR_LIFE_CYCLE_MODEL"]=VECTOR_LIFE_CYCLE_MODEL;
             codeMap["VECTOR_SIMPLE_MPD_MODEL"]=VECTOR_SIMPLE_MPD_MODEL;
-<<<<<<< HEAD
+            codeMap["MOLINEAUX_PAIRWISE_SAMPLE"]=MOLINEAUX_PAIRWISE_SAMPLE;
             codeMap["PROPHYLACTIC_DRUG_ACTION_MODEL"]=PROPHYLACTIC_DRUG_ACTION_MODEL;
-=======
-            codeMap["MOLINEAUX_PAIRWISE_SAMPLE"]=MOLINEAUX_PAIRWISE_SAMPLE;
->>>>>>> b061d610
 	}
 	
 	OptionCodes operator[] (const string s) {
@@ -199,14 +196,13 @@
 	incompatibilities[COMORB_TREAT_HET]
 	    .set(TRIPLE_HET);
         
-<<<<<<< HEAD
-        incompatibilities[IPTI_SP_MODEL]
-            .set(PROPHYLACTIC_DRUG_ACTION_MODEL);
-=======
         incompatibilities[MOLINEAUX_PAIRWISE_SAMPLE]
             .set(FIRST_LOCAL_MAXIMUM_GAMMA)
             .set(MEAN_DURATION_GAMMA);
->>>>>>> b061d610
+        
+        incompatibilities[IPTI_SP_MODEL]
+            .set(PROPHYLACTIC_DRUG_ACTION_MODEL);
+        
         
 	for (size_t i = 0; i < NUM_OPTIONS; ++i) {
 	    if (options [i] && (options & incompatibilities[i]).any()) {
@@ -225,14 +221,14 @@
         // Required options (above table can't check these):
         if (options[INNATE_MAX_DENS] && !options[MAX_DENS_CORRECTION])
             throw xml_scenario_error ("INNATE_MAX_DENS requires MAX_DENS_CORRECTION");
-        if( !optSet_bs[MOLINEAUX_WITHIN_HOST_MODEL] && (
-            optSet_bs[FIRST_LOCAL_MAXIMUM_GAMMA] ||
-            optSet_bs[MEAN_DURATION_GAMMA] ||
-            optSet_bs[PARASITE_REPLICATION_GAMMA] ) )
+        if( !options[MOLINEAUX_WITHIN_HOST_MODEL] && (
+            options[FIRST_LOCAL_MAXIMUM_GAMMA] ||
+            options[MEAN_DURATION_GAMMA] ||
+            options[PARASITE_REPLICATION_GAMMA] ) )
             throw xml_scenario_error( "Molineaux model option used without MOLINEAUX_WITHIN_HOST_MODEL option" );
-        if( !optSet_bs[PENNY_WITHIN_HOST_MODEL] && (
-            optSet_bs[IMMUNE_THRESHOLD_GAMMA] ||
-            optSet_bs[UPDATE_DENSITY_GAMMA] ) )
+        if( !options[PENNY_WITHIN_HOST_MODEL] && (
+            options[IMMUNE_THRESHOLD_GAMMA] ||
+            options[UPDATE_DENSITY_GAMMA] ) )
             throw xml_scenario_error( "Penny model option used without PENNY_WITHIN_HOST_MODEL option" );
         
         if( TimeStep::interval == 5 ){
