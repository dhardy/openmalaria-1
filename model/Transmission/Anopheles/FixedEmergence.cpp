/* This file is part of OpenMalaria.
 * 
 * Copyright (C) 2005-2013 Swiss Tropical and Public Health Institute 
 * Copyright (C) 2005-2013 Liverpool School Of Tropical Medicine
 * 
 * OpenMalaria is free software; you can redistribute it and/or modify
 * it under the terms of the GNU General Public License as published by
 * the Free Software Foundation; either version 2 of the License, or (at
 * your option) any later version.
 * 
 * This program is distributed in the hope that it will be useful, but
 * WITHOUT ANY WARRANTY; without even the implied warranty of
 * MERCHANTABILITY or FITNESS FOR A PARTICULAR PURPOSE.  See the GNU
 * General Public License for more details.
 * 
 * You should have received a copy of the GNU General Public License
 * along with this program; if not, write to the Free Software
 * Foundation, Inc., 51 Franklin Street, Fifth Floor, Boston, MA 02110-1301, USA.
 */

#include "Transmission/Anopheles/FixedEmergence.h"
#include "Transmission/Anopheles/MosqTransmission.h"
#include "Transmission/Anopheles/Nv0DelayFitting.h"

#include "util/vectors.h"
#include "util/CommandLine.h"
#include "util/errors.h"

namespace OM {
namespace Transmission {
namespace Anopheles {
using namespace OM::util;


// -----  Initialisation of model, done before human warmup  ------

FixedEmergence::FixedEmergence() {
    quinquennialS_v.assign (TimeStep::fromYears(5).inDays(), 0.0);
    mosqEmergeRate.resize (TimeStep::DAYS_IN_YEAR); // Only needs to be done here if loading from checkpoint
}


// -----  Initialisation of model which is done after creating initial humans  -----

void FixedEmergence::init2( double tsP_A, double tsP_df, double EIRtoS_v, MosqTransmission& transmission ){
    // -----  Calculate required S_v based on desired EIR  -----
    
    initNv0FromSv = initNvFromSv * (1.0 - tsP_A - tsP_df);

    // We scale FSCoeffic to give us S_v instead of EIR.
    // Log-values: adding log is same as exponentiating, multiplying and taking
    // the log again.
    FSCoeffic[0] += log( EIRtoS_v);
    vectors::expIDFT (forcedS_v, FSCoeffic, FSRotateAngle);
    
    transmission.initState ( tsP_A, tsP_df, initNvFromSv, initOvFromSv, forcedS_v );
    
    // Crude estimate of mosqEmergeRate: (1 - P_A(t) - P_df(t)) / (T * ρ_S) * S_T(t)
    mosqEmergeRate = forcedS_v;
    vectors::scale (mosqEmergeRate, initNv0FromSv);
    
    // All set up to drive simulation from forcedS_v
}


// -----  Initialisation of model which is done after running the human warmup  -----

bool FixedEmergence::initIterate (MosqTransmission& transmission) {
    // Try to match S_v against its predicted value. Don't try with N_v or O_v
    // because the predictions will change - would be chasing a moving target!
    // EIR comes directly from S_v, so should fit after we're done.

    double factor = vectors::sum (forcedS_v)*5 / vectors::sum(quinquennialS_v);
    //cout << "Pre-calced Sv, dynamic Sv:\t"<<sumAnnualForcedS_v<<'\t'<<vectors::sum(annualS_v)<<endl;
    if (!(factor > 1e-6 && factor < 1e6)) {
        if( factor > 1e6 && vectors::sum(quinquennialS_v) < 1e-3 ){
            throw util::base_exception("Simulated S_v is approx 0 (i.e.\
 mosquitoes are not infectious, before interventions). Simulator cannot handle this; perhaps\
 increase EIR or change the entomology model.", util::Error::VectorFitting);
        }
        if ( vectors::sum(forcedS_v) == 0.0 ) {
            return false;   // no EIR desired: nothing to do
        }
        cerr << "Input S_v for this vector:\t"<<vectors::sum(forcedS_v)<<endl;
        cerr << "Simulated S_v:\t\t\t"<<vectors::sum(quinquennialS_v)/5.0<<endl;
        throw TRACED_EXCEPTION ("factor out of bounds",util::Error::VectorFitting);
    }

    //cout << "Vector iteration: adjusting with factor "<<factor<<endl;
    // Adjusting mosqEmergeRate is the important bit. The rest should just
    // bring things to a stable state quicker.
    initNv0FromSv *= factor;
    initNvFromSv *= factor;     //(not currently used)
    vectors::scale (mosqEmergeRate, factor);
    transmission.initIterateScale (factor);
    vectors::scale (quinquennialS_v, factor); // scale so we can fit rotation offset

    // average annual period of S_v over 5 years
    vector<double> avgAnnualS_v( TimeStep::DAYS_IN_YEAR, 0.0 );
    for ( int i = 0; i < TimeStep::fromYears(5).inDays(); ++i ) {
        avgAnnualS_v[mod_nn(i, TimeStep::fromYears(1).inDays())] =
            quinquennialS_v[i] / 5.0;
    }

    // Once the amplitude is approximately correct, we try to find a
    // rotation offset.
    double rAngle = Nv0DelayFitting::fit<double> (EIRRotateAngle, FSCoeffic, avgAnnualS_v);
    //cout << "Vector iteration: rotating with angle (in radians): " << rAngle << endl;
    // annualS_v was already rotated by old value of FSRotateAngle, so increment:
    FSRotateAngle -= rAngle;
    vectors::expIDFT (forcedS_v, FSCoeffic, FSRotateAngle);
    // We use the stored initXxFromYy calculated from the ideal population age-structure (at init).
    mosqEmergeRate = forcedS_v;
    vectors::scale (mosqEmergeRate, initNv0FromSv);

    const double LIMIT = 0.1;
    return (fabs(factor - 1.0) > LIMIT) ||
           (rAngle > LIMIT * 2*M_PI / TimeStep::stepsPerYear);
}


double FixedEmergence::get( size_t d, size_t dYear1, double nOvipositing ) {
    // Simple model: fixed emergence scaled by larviciding
<<<<<<< HEAD
    return mosqEmergeRate[dYear1] * larvicidingIneffectiveness;
}

void FixedEmergence::updateStats( size_t d, double tsP_dif, double S_v ){
    size_t d5Year = d % TimeStep::fromYears(5).inDays();
=======
    return mosqEmergeRate[dYear1] * interventionSurvival();
}

void FixedEmergence::updateStats( size_t d, double tsP_dif, double S_v ){
    size_t d5Year = mod_nn(d, TimeStep::fromYears(5).inDays());
>>>>>>> a8c6dc88
    quinquennialS_v[d5Year] = S_v;
}

void FixedEmergence::checkpoint (istream& stream){ (*this) & stream; }
void FixedEmergence::checkpoint (ostream& stream){ (*this) & stream; }

}
}
}<|MERGE_RESOLUTION|>--- conflicted
+++ resolved
@@ -121,19 +121,11 @@
 
 double FixedEmergence::get( size_t d, size_t dYear1, double nOvipositing ) {
     // Simple model: fixed emergence scaled by larviciding
-<<<<<<< HEAD
-    return mosqEmergeRate[dYear1] * larvicidingIneffectiveness;
-}
-
-void FixedEmergence::updateStats( size_t d, double tsP_dif, double S_v ){
-    size_t d5Year = d % TimeStep::fromYears(5).inDays();
-=======
     return mosqEmergeRate[dYear1] * interventionSurvival();
 }
 
 void FixedEmergence::updateStats( size_t d, double tsP_dif, double S_v ){
     size_t d5Year = mod_nn(d, TimeStep::fromYears(5).inDays());
->>>>>>> a8c6dc88
     quinquennialS_v[d5Year] = S_v;
 }
 
