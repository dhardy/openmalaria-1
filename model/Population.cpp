--- conflicted
+++ resolved
@@ -196,14 +196,6 @@
     // (until humans old enough to be pregnate get updated and can be infected).
     Host::NeonatalMortality::update (*this);
     
-<<<<<<< HEAD
-    // Human::updateInfectiousness() needs to be updated before vectorUpdate()
-    for (Iter iter = population.begin(); iter != population.end(); ++iter) {
-        iter->updateInfectiousness();
-    }
-    
-=======
->>>>>>> ab7cca6f
     // This should be called before humans contract new infections in the simulation step.
     // This needs the whole population (it is an approximation before all humans are updated).
     _transmissionModel->vectorUpdate (*this);
@@ -284,13 +276,8 @@
 }
 void Population::ctsPatentHosts (ostream& stream){
     int patent = 0;
-<<<<<<< HEAD
-    for (Iter iter = population.begin(); iter != population.end(); ++iter) {
-        if( iter->getWithinHostModel().parasiteDensityDetectible() )
-=======
-    for (HumanIter iter = population.begin(); iter != population.end(); ++iter) {
+    for (Iter iter = population.begin(); iter != population.end(); ++iter) {
         if( iter->getWithinHostModel().diagnosticDefault() )
->>>>>>> ab7cca6f
             ++patent;
     }
     stream << '\t' << patent;
