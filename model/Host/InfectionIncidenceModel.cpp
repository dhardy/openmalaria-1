--- conflicted
+++ resolved
@@ -1,10 +1,6 @@
 /* This file is part of OpenMalaria.
  * 
-<<<<<<< HEAD
  * Copyright (C) 2005-2014 Swiss Tropical and Public Health Institute
-=======
- * Copyright (C) 2005-2014 Swiss Tropical and Public Health Institute 
->>>>>>> ab7cca6f
  * Copyright (C) 2005-2014 Liverpool School Of Tropical Medicine
  * 
  * OpenMalaria is free software; you can redistribute it and/or modify
@@ -29,12 +25,8 @@
 #include "util/random.h"
 #include "Monitoring/Continuous.h"
 #include "util/errors.h"
-<<<<<<< HEAD
-#include "WithinHost/WithinHostModel.h"
+#include "WithinHost/WHInterface.h"
 #include "Parameters.h"
-=======
-#include "WithinHost/WHInterface.h"
->>>>>>> ab7cca6f
 
 #include <stdexcept>
 #include <cmath>
@@ -180,12 +172,9 @@
       effectiveEIR * susceptibility() / InfectionrateShapeParam);
 }
 double LogNormalMAII::getModelExpectedInfections (double effectiveEIR, const Transmission::PerHost&) {
-<<<<<<< HEAD
   // Documentation: http://www.plosmedicine.org/article/fetchSingleRepresentation.action?uri=info:doi/10.1371/journal.pmed.1001157.s009
-=======
     //TODO: is this equivalent to gsl_ran_lognormal?
     //TODO: optimise the calculations on consts
->>>>>>> ab7cca6f
   return random::sampleFromLogNormal(random::uniform_01(),
       log(effectiveEIR * susceptibility()) - 0.5*pow(InfectionrateShapeParam, 2),
       InfectionrateShapeParam);
