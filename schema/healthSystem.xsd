<?xml version="1.0" encoding="UTF-8" standalone="no"?>
<!-- Schema for OpenMalaria input documents
Copyright © 2005-2011 Swiss Tropical Institute and Liverpool School Of Tropical Medicine
Licence: GNU General Public Licence version 2 or later (see COPYING) -->
<!-- HealthSystem & Clinical data -->
<xs:schema targetNamespace="http://openmalaria.org/schema/scenario_32"
           xmlns:om="http://openmalaria.org/schema/scenario_32"
           xmlns:xs="http://www.w3.org/2001/XMLSchema">
  <xs:include schemaLocation="util.xsd"/>
  <xs:complexType name="clinical">
    <xs:annotation>
      <xs:documentation>
        Description of clinical parameters that are related to the health-system description, but which contain data
        that cannot be changed as part of an intervention and that are not restricted to treatment.
      </xs:documentation>
      <xs:appinfo>type:list of elements;name:Description of clinical parameters;</xs:appinfo>
    </xs:annotation>
    <xs:sequence>
      <xs:element name="NonMalariaFevers" minOccurs="0">
        <xs:complexType>
          <xs:annotation>
            <xs:documentation>
              Description of the incidence of non-malaria fever. Non-malaria fevers
              are only modelled if the NON_MALARIA_FEVERS option is used.
            </xs:documentation>
            <xs:appinfo>name:Non-malaria fevers;</xs:appinfo>
          </xs:annotation>
          <xs:sequence>
            <xs:element name="incidence" type="om:AgeGroupValues">
              <xs:annotation>
                <xs:documentation>
                  Probability that a non-malaria fever occurs given that no concurrent
                  malaria fever occurs.
                </xs:documentation>
                <xs:appinfo>name:P(NMF); type:double;units:Dimensionless;min:0.0;max:1.0;</xs:appinfo>
              </xs:annotation>
            </xs:element>
<<<<<<< HEAD
            <xs:element name="prNeedTreatmentNMF" type="om:AgeGroupValues">
=======
            <xs:element name="prNeedTreatmentNMF" type="AgeGroupValues" minOccurs="0">
>>>>>>> 3907f8b5
              <xs:annotation>
                <xs:documentation>
                  Probability that a non-malarial fever requires treatment with
                  antibiotics (assuming fever is not induced by malaria, although
                  concurrent parasites may be present).
                </xs:documentation>
                <xs:appinfo>name:P(need treatment | NMF);type:double;units:Dimensionless;min:0;max:1;</xs:appinfo>
              </xs:annotation>
            </xs:element>
<<<<<<< HEAD
            <xs:element name="prNeedTreatmentMF" type="om:AgeGroupValues">
=======
            <xs:element name="prNeedTreatmentMF" type="AgeGroupValues" minOccurs="0">
>>>>>>> 3907f8b5
              <xs:annotation>
                <xs:documentation>
                  Probability that a malaria fever needs treatment with
                  antibiotics (assuming fever is induced by malaria, although
                  concurrent bacteria may be present).
                   
                  Meaning partially overlaps with separate model for comorbidity
                  given malaria.
                </xs:documentation>
                <xs:appinfo>name:P(need treatment | MF);type:double;units:Dimensionless;min:0;max:1;</xs:appinfo>
              </xs:annotation>
            </xs:element>
          </xs:sequence>
        </xs:complexType>
      </xs:element>
    </xs:sequence>
    <xs:attribute name="healthSystemMemory" type="xs:int" use="required">
      <xs:annotation>
        <xs:documentation>
          Follow-up period during which a recurrence is
          considered to be a treatment failure
        </xs:documentation>
        <xs:appinfo>type: integer; units:Time steps;min:1;max:100;name:Follow-up period during which recurrence is treated as a failure;</xs:appinfo>
      </xs:annotation>
    </xs:attribute>
  </xs:complexType>
  <xs:complexType name="healthSystem">
    <xs:annotation>
      <xs:documentation>
        Description of case management system, used to specify the initial model
        or a replacement (an intervention). Encompasses case management
        data and some other data required to derive case outcomes.
        
        Contains a sub-element describing the particular health-system in use.
        Health system data is here defined as data used to decide on a treatment
        strategy, given a case requiring treatment.
      </xs:documentation>
      <xs:appinfo>type: list of elements;name:Case management system;</xs:appinfo>
    </xs:annotation>
    <xs:sequence>
      <xs:choice>
        <xs:element name="EventScheduler" type="om:HSEventScheduler" />
        <xs:element name="ImmediateOutcomes" type="om:HSImmediateOutcomes" />
      </xs:choice>
      <xs:element name="CFR" type="om:AgeGroupValues">
        <xs:annotation>
          <xs:documentation>
            Case fatality rate (probability of an inpatient fatality from a
            bout of severe malaria, per age-group).
          </xs:documentation>
          <xs:appinfo>type: list of elements;name:Case fatality rate for inpatients;</xs:appinfo>
        </xs:annotation>
      </xs:element>
      <xs:element name="pSequelaeInpatient" type="om:AgeGroupValues">
        <xs:annotation>
          <xs:documentation>
            List of age-specific probabilities of sequelae in inpatients,
            during a severe bout of malaria.
          </xs:documentation>
          <xs:appinfo>type: list of elements;units:Dimensionless;name:Probabilities of sequelae in inpatients;</xs:appinfo>
        </xs:annotation>
      </xs:element>
    </xs:sequence>
  </xs:complexType>
  <xs:complexType name="HSImmediateOutcomes">
    <xs:annotation>
      <xs:documentation>
        Description of "immediate outcomes" health system:
        Tediosi et al case management model (Case management as
        described in AJTMH 75 (suppl 2) pp90-103).
      </xs:documentation>
      <xs:appinfo>type: list of elements;name:Case Management (Tediosi et al);</xs:appinfo>
    </xs:annotation>
    <xs:sequence>
      <xs:element name="drugRegimen">
        <xs:annotation>
          <xs:documentation>
            Description of drug regimen.
          </xs:documentation>
          <xs:appinfo>type: list of elements;name:Description of drug regimen;</xs:appinfo>
        </xs:annotation>
        <xs:complexType>
          <xs:attribute name="firstLine" type="xs:string" use="required">
            <xs:annotation>
              <xs:documentation>
                Code for first line drug
              </xs:documentation>
              <xs:appinfo>type:string;units:Drug code;name:First line drug;</xs:appinfo>
            </xs:annotation>
          </xs:attribute>
          <xs:attribute name="secondLine" type="xs:string" use="required">
            <xs:annotation>
              <xs:documentation>
                Code for second line drug
              </xs:documentation>
              <xs:appinfo>type:string;units:Drug code;name:Second line drug;</xs:appinfo>
            </xs:annotation>
          </xs:attribute>
          <xs:attribute name="inpatient" type="xs:string" use="required">
            <xs:annotation>
              <xs:documentation>
                Code for drug used for treating
                inpatients
              </xs:documentation>
              <xs:appinfo>type:string;units:Drug code;name:Drug use for treating inpatients;</xs:appinfo>
            </xs:annotation>
          </xs:attribute>
        </xs:complexType>
      </xs:element>
      <xs:element name="initialACR" type="om:treatmentDetails">
        <xs:annotation>
          <xs:documentation>
            Initial cure rate
          </xs:documentation>
          <xs:appinfo>
            type:double;units:Dimensionless;min:0.0;max:1.0;name:Initial cure rate;</xs:appinfo>
        </xs:annotation>
      </xs:element>
      <xs:element name="compliance" type="om:treatmentDetails">
        <xs:annotation>
          <xs:documentation>
            Adherence to treatment
          </xs:documentation>
          <xs:appinfo>type:double;units:Dimensionless;min:0.0;max:1.0;name:Adherence to treatment;</xs:appinfo>
        </xs:annotation>
      </xs:element>
      <xs:element name="nonCompliersEffective" type="om:treatmentDetails">
        <xs:annotation>
          <xs:documentation>
            Effectiveness of treatment for non-compliant patients
          </xs:documentation>
          <xs:appinfo>
            type:double;units:Dimensionless;min:0.0;max:1.0;name:Effectiveness of treatment in non-adherent patients;</xs:appinfo>
        </xs:annotation>
      </xs:element>
      <xs:element name="treatmentActions">
        <xs:complexType>
          <xs:all>
            <xs:element name="CQ" type="om:TreatmentOption" minOccurs="0"/>
            <xs:element name="SP" type="om:TreatmentOption" minOccurs="0"/>
            <xs:element name="AQ" type="om:TreatmentOption" minOccurs="0"/>
            <xs:element name="SPAQ" type="om:TreatmentOption" minOccurs="0"/>
            <xs:element name="ACT" type="om:TreatmentOption" minOccurs="0"/>
            <xs:element name="QN" type="om:TreatmentOption" minOccurs="0"/>
          </xs:all>
        </xs:complexType>
      </xs:element>
      <xs:element name="pSeekOfficialCareUncomplicated1" type="om:inputValue">
        <xs:annotation>
          <xs:documentation>
            Probability that a patient with newly incident
            uncomplicated disease seeks official care
          </xs:documentation>
          <xs:appinfo>
            type:double;units:Dimensionless;min:0.0;max:1.0;name:Probability that a patient with uncomplicated disease seeks official care immediately.
          </xs:appinfo>
        </xs:annotation>
      </xs:element>
      <xs:element name="pSelfTreatUncomplicated" type="om:inputValue">
        <xs:annotation>
          <xs:documentation>
            Probability that a patient with uncomplicated
            disease will self-treat
          </xs:documentation>
          <xs:appinfo>
            type:double;units:Dimensionless;min:0.0;max:1.0;name:Probability that a patient with uncomplicated disease will self-treat.
          </xs:appinfo>
        </xs:annotation>
      </xs:element>
      <xs:element name="pSeekOfficialCareUncomplicated2" type="om:inputValue">
        <xs:annotation>
          <xs:documentation>
            Probability that a patient with recurrence of
            uncomplicated disease seeks official care
          </xs:documentation>
          <xs:appinfo>
            type:double;units:Dimensionless;min:0.0;max:1.0;name:Probability that a recurring patient seeks official care;
          </xs:appinfo>
        </xs:annotation>
      </xs:element>
      <xs:element name="pSeekOfficialCareSevere" type="om:inputValue">
        <xs:annotation>
          <xs:documentation>
            Probability that a patient with severe disease
            obtains appropriate care
          </xs:documentation>
          <xs:appinfo>
            type:double;units:Dimensionless;min:0.0;max:1.0;name:Probability that a patient with severe disease obtains appropriate care;
          </xs:appinfo>
        </xs:annotation>
      </xs:element>
      <xs:element name="primaquine" minOccurs="0">
        <xs:complexType>
          <xs:all>
            <xs:element name="pHumanCannotReceive" type="om:inputValue"/>
            <xs:element name="pUseUncomplicated" type="om:inputValue"/>
            <xs:element name="effectivenessOnUse" type="om:inputValue"/>
          </xs:all>
        </xs:complexType>
      </xs:element>
    </xs:sequence>
    <xs:attribute name="name" type="xs:string" use="required">
      <xs:annotation>
        <xs:documentation>
          Name of health system
        </xs:documentation>
        <xs:appinfo>type:string;name:Case Management model;</xs:appinfo>
      </xs:annotation>
    </xs:attribute>
    <xs:attribute name="useDiagnosticUC" type="xs:boolean" default="false"/>
  </xs:complexType>
  <xs:complexType name="treatmentDetails">
    <xs:sequence>
      <xs:element maxOccurs="1" minOccurs="0" name="CQ" type="om:inputValue">
        <xs:annotation>
          <xs:documentation>Chloroquine</xs:documentation>
          <xs:appinfo>type:list of elements;name:Chloroquine;</xs:appinfo>
        </xs:annotation>
      </xs:element>
      <xs:element maxOccurs="1" minOccurs="0" name="SP" type="om:inputValue">
        <xs:annotation>
          <xs:documentation>
            Sulphadoxine-pyrimethamine
          </xs:documentation>
          <xs:appinfo>type:list of elements;name:Sulphadoxine-pyrimethamine;</xs:appinfo>
        </xs:annotation>
      </xs:element>
      <xs:element maxOccurs="1" minOccurs="0" name="AQ" type="om:inputValue">
        <xs:annotation>
          <xs:documentation>Amodiaquine</xs:documentation>
          <xs:appinfo>type:list of elements;name:Amodiaquine</xs:appinfo>
        </xs:annotation>
      </xs:element>
      <xs:element maxOccurs="1" minOccurs="0" name="SPAQ" type="om:inputValue">
        <xs:annotation>
          <xs:documentation>
            Sulphadoxine-pyrimethamine/Amodiaquine
          </xs:documentation>
          <xs:appinfo>type:list of elements;name:Sulphadoxine-pyrimethamine/Amodiaquine;</xs:appinfo>
        </xs:annotation>
      </xs:element>
      <xs:element maxOccurs="1" minOccurs="0" name="ACT" type="om:inputValue">
        <xs:annotation>
          <xs:documentation>
            Artemisinine combination therapy
          </xs:documentation>
          <xs:appinfo>type: list of elements; name: Artemisinine combination therapy</xs:appinfo>
        </xs:annotation>
      </xs:element>
      <xs:element maxOccurs="1" minOccurs="0" name="QN" type="om:inputValue">
        <xs:annotation>
          <xs:documentation>Quinine</xs:documentation>
          <xs:appinfo>type:list of elements name:Quinine ;</xs:appinfo>
        </xs:annotation>
      </xs:element>
      <xs:element name="selfTreatment" type="om:inputValue">
        <xs:annotation>
          <xs:documentation>
            Probability of self-treatment
          </xs:documentation>
          <xs:appinfo>
            type:double;units:Dimensionless;min:0;max:1name:P(self-treat);
          </xs:appinfo>
        </xs:annotation>
      </xs:element>
    </xs:sequence>
  </xs:complexType>
  <xs:complexType name="HSEventScheduler">
    <xs:sequence>
      <xs:element name="uncomplicated"    type="om:HSESCaseManagement"   />
      <xs:element name="complicated"      type="om:HSESCaseManagement"   />
      <xs:element name="ClinicalOutcomes" type="om:ClinicalOutcomes"     />
      <xs:element name="NonMalariaFevers" type="om:HSESNMF" minOccurs="0"/>
    </xs:sequence>
  </xs:complexType>
  <xs:complexType name="HSESCaseManagement">
    <xs:annotation>
      <xs:documentation>
        A set of decisions and a set of treatments.
      </xs:documentation>
      <xs:appinfo>type:list of elements;name:Set of decisions;</xs:appinfo>
    </xs:annotation>
    <xs:sequence>
      <xs:element name="decisions"  type="om:HSESDecisions"   />
      <xs:element name="treatments" type="om:HSESTreatments"  />
    </xs:sequence>
  </xs:complexType>
  <xs:complexType name="HSESDecisions">
    <xs:annotation>
      <xs:documentation>
        Description of decisions for a case management tree. A generic view
        of this tree would be that each decision is deterministic, or based on probabilities which
        may depend on other decisions. Probabilistic decisions are described here.
        
        In general, each decision has a name, a defined set of outcome values, and a set of
        dependent decisions mentioned by name. The following decisions, with their associated
        outcomes, are provided by the code (and may not be included here):
        
        * case (uncomplicated only): Returns "UC1" if there is no recent history
          of a malarial case, or "UC2" if there is.
        * result: Dependent on decision "test", this
          performs a parasite density test. Output is one of "none" (no test
          performed), "positive", "negative".
        
        The following decisions must be described here:
        
        * test (uncomplicated only): Outputs must be "none", "microscopy" or
          "RDT" to describe which test the "result" decision uses.
        * treatment: Describes which treatment to use. Values aren't restricted
          but must match up with a treatment described in the corresponding
          "treatments" section.
        * hospitalisation (complicated only): none, immediate or delayed.
      </xs:documentation>
      <xs:appinfo>name:Description of decisions;</xs:appinfo>
    </xs:annotation>
    <xs:sequence>
      <xs:element name="decision" type="om:HSESDecision" minOccurs="0" maxOccurs="unbounded" />
    </xs:sequence>
  </xs:complexType>
  <xs:complexType name="HSESDecision">
    <xs:annotation>
      <xs:documentation>
        A decision describes rules for choosing between a set of values.
        
        Lexically, it can contain symbols matching "[_\.a-zA-Z0-9]+", round brackets: (),
        braces: {} and colons. Whitespace is ignored except to separate symbols.
        
        Syntactically, it must match one TREE, where SYMBOL is a symbol described above.
        (Here, "x|y" means x or y, "x+" means x occurs once or more, brackets show grouping.)
        TREE := BRANCH_SET | OUTCOME
        BRANCH_SET := BRANCH+
        BRANCH := DECISION '(' VALUE ')' ( ':' OUTCOME | '{' TREE '}' )
        OUTCOME, DECISION, VALUE := SYMBOL
        
        For each BRANCH_SET each BRANCH must result in the same DECISION. The
        DECISION must be one of the dependencies mentioned in "depends". This
        may be:
        * another decision, in which case the VALUE immediately following in
          brackets must correspond to one of its output values. The BRANCH_SET immediately
          containing this BRANCH must represent each output value of the same decision
          exactly once, and no parent BRANCH_SET may be for the same DECISION.
        * "p": this entry indicates a probabilistic decision. Where the value is a
          probability, the sum of all values for the BRANCH_SET must be 1 and the decision
          must be associated directly with OUTCOMEs (not sub-TREEs).
        * "age": this entry indicates an age-test. The VALUE must have the form "a-b",
          indicating that this branch will be taken for individuals aged such
          that <![CDATA[a <= age < b]]>, where a,b are non-negative real numbers
          or the special value "inf", and <![CDATA[a <= b]]>. All VALUEs in the
          BRANCH_SET must cover all possible (non-negative real) ages, with no
          overlap (hence, smallest a must be 0 and greatest b must be inf).
        
        Semantically, each OUTCOME must be one of the values associated with this decision.
      </xs:documentation>
      <xs:appinfo>name:Help-seeking decision;</xs:appinfo>
    </xs:annotation>
    <xs:simpleContent>
      <xs:extension base="xs:string">
        <xs:attribute name="name" type="xs:string" use="required">
          <xs:annotation>
            <xs:documentation>
              The name of this decision. The name must match the regular expression
              "[_a-zA-Z0-9]+"; that is it can only contain letters, digits and _ characters
              (no spaces, punctuation, etc.).
            </xs:documentation>
            <xs:appinfo>type:string;name:Name of decision;</xs:appinfo>
          </xs:annotation>
        </xs:attribute>
        <xs:attribute name="depends" type="xs:string" use="required">
          <xs:annotation>
            <xs:documentation>
              A comma-separated list of decisions that must have already been evaluated before
              the current decision can be evaluated. May be empty. Each decision must be hard-coded or
              described here. Can include the special decisions "p" and "age",
              though "age" cannot be combined with any other dependency.
            </xs:documentation>
            <xs:appinfo>type: comma-separated list of elements; name:Preceding decisions;</xs:appinfo>
          </xs:annotation>
        </xs:attribute>
        <xs:attribute name="values" type="xs:string" use="required">
          <xs:annotation>
            <xs:documentation>
              A comma-separated list of outcome values this decision may have.
              The name of each value must be of the same form as decision names (i.e.
              only contain letters, digits and _ characters).
            </xs:documentation>
            <xs:appinfo>type: comma-separated list of elements; name:Outcome values;</xs:appinfo>
          </xs:annotation>
        </xs:attribute>
      </xs:extension>
    </xs:simpleContent>
  </xs:complexType>
  <xs:complexType name="HSESTreatments">
    <xs:annotation>
      <xs:documentation>
        A list of drug treatment tables. Each should have a name corresponding to
        one of the "drug" decision's values.
      </xs:documentation>
      <xs:appinfo>type:string;name:List of treatment tables;</xs:appinfo>
    </xs:annotation>
    <xs:sequence>
      <xs:element name="treatment" type="om:HSESTreatment" minOccurs="0" maxOccurs="unbounded" />
    </xs:sequence>
  </xs:complexType>
  <xs:complexType name="HSESTreatment">
    <xs:annotation>
      <xs:documentation>
        A description of a base treatment schedule that includes modifiers to handle
        delays, quality variations, etc.
      </xs:documentation>
      <xs:appinfo>type:list of elements;name:Description of a base treatment schedule;</xs:appinfo>
    </xs:annotation>
    <xs:sequence>
      <xs:element name="schedule" type="om:HSESTreatmentSchedule" />
      <xs:element name="modifier" type="om:HSESTreatmentModifier" minOccurs="0" maxOccurs="unbounded" />
    </xs:sequence>
    <xs:attribute name="name" type="xs:string" use="required">
      <xs:annotation>
        <xs:documentation>
          Name corresponding to one of the drug decision's output values.
        </xs:documentation>
        <xs:appinfo>units:string;name:Treatment administered;</xs:appinfo>
      </xs:annotation>
    </xs:attribute>
  </xs:complexType>
  <xs:complexType name="HSESTreatmentSchedule">
    <xs:annotation>
      <xs:documentation>
        The base (unmodified)schedule of drugs administered for this treatment.
      </xs:documentation>
      <xs:appinfo>type:list of elements;name:Base schedule of drugs for this treatment;</xs:appinfo>
    </xs:annotation>
    <xs:sequence>
      <xs:element name="medicate" type="om:medicate" minOccurs="0" maxOccurs="unbounded" />
    </xs:sequence>
  </xs:complexType>
  <xs:complexType name="medicate">
    <xs:attribute name="drug" type="xs:string" use="required">
      <xs:annotation>
        <xs:documentation>
      Abbreviated name of drug compound
        </xs:documentation>
        <xs:appinfo>type:string;name:drug;</xs:appinfo>
      </xs:annotation>
    </xs:attribute>
    <xs:attribute name="mg" type="xs:double" use="required">
      <xs:annotation>
        <xs:documentation>Quantity of drug compound</xs:documentation>
        <xs:appinfo>type:double;units:mg;name:drug dose;</xs:appinfo>
      </xs:annotation>
    </xs:attribute>
    <xs:attribute name="hour" type="xs:double" use="required">
      <xs:annotation>
        <xs:documentation>
        Number of hours past start of timestep this drug dose is administered
        at (first dose should be at hour 0).
      </xs:documentation>
        <xs:appinfo>units:Hours;min:0;name:Time of administration;</xs:appinfo>
      </xs:annotation>
    </xs:attribute>
    <xs:attribute name="duration" type="xs:double" use="optional">
      <xs:annotation>
        <xs:documentation>
        If this attribute is given, use IV administration instead of orally.
        
        Specifies the number of hours during which the dose is administered.
      </xs:documentation>
        <xs:appinfo>type:double;units:Hours;min:0;name:Duration of administration;</xs:appinfo>
      </xs:annotation>
    </xs:attribute>
  </xs:complexType>
  <xs:complexType name="HSESTreatmentModifier">
    <xs:annotation>
      <xs:documentation>
        A modifier for this treatment, according to the outputs of a decision.
        
        The "decision" attribute must be the name of a known decision. Then, there must be a set of
        multipyQty, delay or selectTimeRange sub-elements, each of which corresponds to one value
        output of the decision.
      </xs:documentation>
      <xs:appinfo>units:Choice of elements;name:Treatment modifier;</xs:appinfo>
    </xs:annotation>
    <xs:choice>
      <xs:element name="multiplyQty" type="om:HSESTreatmentModifierEffect" minOccurs="0" maxOccurs="unbounded">
        <xs:annotation>
          <xs:documentation>
            Multiplies the quantity of active ingredients of drugs administered.
            
            The "drugs" attribute is a comma-separated list of all active ingredients administered in
            the base schedule (each must be listed once) and the content of this element is a comma-
            separated list of multipliers for each active ingredient, listed in the same order as in
            the "drugs" attribute. For example, with drugs="A,B" and content="0.5,1" the quantity of drug A is
            halved while that of B is unchanged.
          </xs:documentation>
          <xs:appinfo>units:Comma-separated list of values;name:Active ingredient multipliers;</xs:appinfo>
        </xs:annotation>
      </xs:element>
      <xs:element name="delay" type="om:HSESTreatmentModifierEffect" minOccurs="0" maxOccurs="unbounded">
        <xs:annotation>
          <xs:documentation>
            Delays administration of drugs listed in the base schedule by so many hours.
            
            The "drugs" attribute is a comma-separated list of all active ingredients administered in
            the base schedule (each must be listed once) and the content of this element is a comma-
            separated list of delays (in hours) for each active ingredient, listed in the same order as in
            the "drugs" attribute. E.g. with drugs="A,B" and content "0,6", drug A is administered as
            in the base schedule while drug B is administered 6 hours later than specified.
          </xs:documentation>
          <xs:appinfo>units:Comma-separated list of values;name:Active ingredient delays;</xs:appinfo>
        </xs:annotation>
      </xs:element>
      <xs:element name="selectTimeRange" type="om:HSESTreatmentModifierEffect" minOccurs="0" maxOccurs="unbounded">
        <xs:annotation>
          <xs:documentation>
            Selects which drug doses to administer according to time of administration (before times
            are modified by delays). Half-open interval: [x,y)
            
            The "drugs" attribute is a comma-separated list of all active ingredients administered in
            the base schedule (each must be listed once) and the content of this element is a comma-
            separated list of time-ranges (in hours) for each active ingredient, listed in the same
            order as in the "drugs" attribute. The time-ranges should be of the form x-y and are
            interpreted as the half-open interval [x,y); that is a drug listed with time t will only be
            administered if <![CDATA[x <= t < y]]>.
          </xs:documentation>
          <xs:appinfo>type:Comma-separated list of values;name:Active ingredient time-ranges;</xs:appinfo>
        </xs:annotation>
      </xs:element>
    </xs:choice>
    <xs:attribute name="decision" type="xs:string" use="required">
      <xs:annotation>
        <xs:documentation>
          Specifies the decision that this modifier acts on.
        </xs:documentation>
        <xs:appinfo>units:string;name:Decision</xs:appinfo>
      </xs:annotation>
    </xs:attribute>
  </xs:complexType>
  <xs:complexType name="HSESTreatmentModifierEffect">
    <xs:attribute name="value" type="xs:string" use="required">
      <xs:annotation>
        <xs:documentation>
          Specifies a value of the decision to act on.
        </xs:documentation>
        <xs:appinfo>type:string;name:Value of decision;</xs:appinfo>
      </xs:annotation>
    </xs:attribute>
    <xs:attribute name="effect" type="xs:string" use="required">
      <xs:annotation>
        <xs:documentation>
          Comma-separated list of the effect the modifier has on each drug, in
          the form DRUG1(EFFECT1),DRUG2(EFFECT2), etc.
        </xs:documentation>
            <xs:appinfo>type:comma-separated list of strings;name:List of drugs affected;</xs:appinfo>
      </xs:annotation>
    </xs:attribute>
    <xs:attribute name="affectsCost" type="xs:boolean" use="optional">
      <xs:annotation>
        <xs:documentation>
          Does this affect the cost? If false, the effective drug usage (w.r.t.
          cost)is unaffected by this modifier; if true it is. Defaults to true
          (if omitted).
          
          Is meaningless for delays.
        </xs:documentation>
        <xs:appinfo>type:boolean;units:None;name:Affects cost?;</xs:appinfo>
      </xs:annotation>
    </xs:attribute>
  </xs:complexType>
  <xs:complexType name="ClinicalOutcomes">
    <xs:annotation>
      <xs:documentation>
        Description of base parameters of the clinical model.
      </xs:documentation>
      <xs:appinfo>name:Clinical Outcomes;</xs:appinfo>
    </xs:annotation>
    <xs:sequence>
      <xs:element name="maxUCSeekingMemory" type="xs:int">
        <xs:annotation>
          <xs:documentation>
            Maximum number of timesteps (including first day of case) that an individual with an uncomplicated case of
            malaria will remember he/she was sick before resetting. 
          </xs:documentation>
          <xs:appinfo>type:integer;name:Max UC treatment-seeking memory;units:Days;min:0;max:unbounded</xs:appinfo>
        </xs:annotation>
      </xs:element>
      <xs:element name="uncomplicatedCaseDuration" type="xs:int">
        <xs:annotation>
          <xs:documentation>
            Fixed length of an uncomplicated case of malarial or non-malarial
            sickness (from treatment seeking until return to life-as-usual).
            Usually 3.
          </xs:documentation>
          <xs:appinfo>type:integer;name:Uncomplicated case duration;units:Days;min:1;max:unbounded</xs:appinfo>
        </xs:annotation>
      </xs:element>
      <xs:element name="complicatedCaseDuration" type="xs:int">
        <xs:annotation>
          <xs:documentation>
            Fixed length of a complicated or severe case of malaria
            (from treatment seeking until return to life-as-usual).
          </xs:documentation>
          <xs:appinfo>type:integer;name:Complicated case duration;units:Days;min:1;max:unbounded</xs:appinfo>
        </xs:annotation>
      </xs:element>
      <xs:element name="complicatedRiskDuration" type="xs:int">
        <xs:annotation>
          <xs:documentation>
            Number of days for which humans are at risk of death during a severe
            or complicated case of malaria. Cannot be greater than the duration
            of a complicated case or less than 1 day.
          </xs:documentation>
          <xs:appinfo>type:integer;name:Complicated risk duration;units:Days;min:1;max:unbounded</xs:appinfo>
        </xs:annotation>
      </xs:element>
       <xs:element name="dailyPrImmUCTS" type="xs:double" maxOccurs="unbounded">
        <xs:annotation>
          <xs:documentation>
            It is sometimes desirable to model delays to treatment-seeking in
            uncomplicated cases. While treatment of drugs can be delayed within
            case management trees to provide a similar effect, this doesn't
            delay any of the decisions, including diagnostics using the current
            parasite density.
            
            Instead a list of dailyPrImmUCTS elements can be used, describing
            successive daily probabilities of treatment (sum must be 1). For
            example, with a list of two elements with values 0.8 and 0.2, for
            80% of UC cases the decision tree is evaluated immediately, and for
            20% of cases evaluation is delayed by one day.
            
            For no delay, use one element with a value of 1.
          </xs:documentation>
          <xs:appinfo>type:double;name:Daily probability of immediate treatment seeking for uncomplicated cases;units:Dimensionless;min:0.0;max:1.0</xs:appinfo>
        </xs:annotation>
      </xs:element>
    </xs:sequence>
  </xs:complexType>
  <xs:complexType name="HSESNMF">
    <xs:annotation>
      <xs:documentation>
        Description of non-malaria fever health-system modelling (treatment,
        outcomes and costing). Incidence is described by the 
        model->clinical->NonMalariaFevers element. Non-malaria fevers are only
        modelled if the NON_MALARIA_FEVERS option is used.
        
        As further explanation of the parameters below, we first take:
        β₀ = logit(P₀) - β₃·P(need),
        and then calculate the probability of antibiotic administration, P(AB),
        dependent on treatment seeking location.
        No seeking: P(AB) = 0
        Informal sector: logit(P(AB)) = β₀ + β₄
        Health facility: logit(P(AB)) = β₀ + β₁·I(neg) + β₂·I(pos) + β₃·I(need)
        (where I(X) is 1 when event X is true and 0 otherwise,
        logit(p)=log(p/(1-p)), event "need" is the event that death may occur
        without treatment, events "neg" and "pos" are the events that a malaria
        parasite diagnositic was used and indicated no parasites and parasites
        respectively).
      </xs:documentation>
      <xs:appinfo>name:Non-malaria fevers;</xs:appinfo>
    </xs:annotation>
    <xs:sequence>
      <xs:element name="prTreatment" type="xs:double">
        <xs:annotation>
          <xs:documentation>
            Probability of a non-malaria fever being treated with an antibiotic
            given that no malaria diagnostic was used but independent of need.
            Symbol: P₀.
          </xs:documentation>
          <xs:appinfo>name:P(treatment|no diagnostic);units:Dimensionless;min:0.0;max:1.0;</xs:appinfo>
        </xs:annotation>
      </xs:element>
      <xs:element name="effectNegativeTest" type="xs:double">
        <xs:annotation>
          <xs:documentation>
            The effect of a negative malaria diagnostic on the odds ratio of
            receiving antibiotics. Symbol: exp(β₁).
          </xs:documentation>
          <xs:appinfo>name:Effect of a negative test;</xs:appinfo>
        </xs:annotation>
      </xs:element>
      <xs:element name="effectPositiveTest" type="xs:double">
        <xs:annotation>
          <xs:documentation>
            The effect of a positive malaria diagnostic on the odds ratio of
            receiving antibiotics. Symbol: exp(β₂).
          </xs:documentation>
          <xs:appinfo>name:Effect of a positive test;</xs:appinfo>
        </xs:annotation>
      </xs:element>
      <xs:element name="effectNeed" type="xs:double">
        <xs:annotation>
          <xs:documentation>
            The effect of needing antibiotic treatment on the odds ratio of
            receiving antibiotics. Symbol: exp(β₃).
          </xs:documentation>
          <xs:appinfo>name:Effect of need;</xs:appinfo>
        </xs:annotation>
      </xs:element>
      <xs:element name="effectInformal" type="xs:double">
        <xs:annotation>
          <xs:documentation>
            The effect of seeking treatment from an informal provider (i.e.
            a provider untrained in NMF diagnosis) on the odds ratio of
            receiving antibiotics. Symbol: exp(β₄)
          </xs:documentation>
          <xs:appinfo>type:double;name:Effect of informal provider;</xs:appinfo>
        </xs:annotation>
      </xs:element>
      <xs:element name="CFR" type="om:AgeGroupValues">
        <xs:annotation>
          <xs:documentation>
            Base case fatality rate for non-malaria fevers (probability of
            death from a fever requiring antibiotic treatment given that no
            antibiotic treatment is received, per age-group).
          </xs:documentation>
          <xs:appinfo>name:Case fatality rate;units:Dimensionless;min:0.0;max:1.0;</xs:appinfo>
        </xs:annotation>
      </xs:element>
      <xs:element name="TreatmentEfficacy" type="xs:double">
        <xs:annotation>
          <xs:documentation>
            Probability that treatment would prevent a death (i.e. CFR is
            multiplied by one minus this when treatment occurs).
          </xs:documentation>
          <xs:appinfo>type:double;units:Dimensionless;name:Treatment efficacy;min:0.0;max:1.0;</xs:appinfo>
        </xs:annotation>
      </xs:element>
    </xs:sequence>
  </xs:complexType>
  <xs:complexType name="AgeGroupValues">
    <xs:sequence>
      <xs:element maxOccurs="unbounded" name="group">
        <xs:annotation>
          <xs:documentation>
            A series of values according to age groups, each specified with
            a lower-bound and a value. The first lower-bound specified must be
            zero; a final upper-bound of infinity is added to complete the last
            age group. At least one age group is required. Normally these are
            interpolated by a continuous function (see interpolation attribute).
          </xs:documentation>
          <xs:appinfo>name:age group;</xs:appinfo>
        </xs:annotation>
        <xs:complexType>
          <xs:complexContent>
            <xs:extension base="om:inputValue">
              <xs:attribute name="lowerbound" type="xs:double" use="required">
                <xs:annotation>
                  <xs:documentation>
                    Lower bound of age group
                  </xs:documentation>
                  <xs:appinfo>units:Years;min:0;max:100;name:Lower bound;</xs:appinfo>
                </xs:annotation>
            </xs:attribute>
            </xs:extension>
          </xs:complexContent>
        </xs:complexType>
      </xs:element>
    </xs:sequence>
    <!-- NOTE: would specify default="linear" except for a possible bug in Code
    Synthesis' XSD associated with creating blank AgeGroupValues elements -->
    <xs:attribute name="interpolation" use="optional">
      <xs:annotation>
        <xs:documentation>
          Interpolation algorithm. Normally it is desirable for age-based
          values to be continuous w.r.t. age. By default linear interpolation
          is used.
          
          With all algorithms except "none", the age groups are converted to a
          set of points centred within each age range. Extra
          points are added at each end (zero and infinity) to keep value
          constant at both ends of the function. A zero-length age group may
          be used as a kind of barrier to adjust the distribution; e.g. with
          age group boundaries at 15, 20 and 25 years, a (linear) spline would
          be drawn between ages 17.5 and 22.5, whereas with boundaries at
          15, 20 and 20 years, a spline would be drawn between ages 17.5 and 20
          years (may be desired if individuals are assumed to reach adult size
          at 20).
          
          Algorithms:
          1. none: input values are used directly
          2. linear: straight lines (on an age vs. value graph) are used to
          interpolate data points.
        </xs:documentation>
        <xs:appinfo>name:interpolation;</xs:appinfo>
      </xs:annotation>
      <xs:simpleType>
        <xs:restriction base="xs:string">
          <xs:enumeration value="none" />
          <xs:enumeration value="linear" />
        </xs:restriction>
      </xs:simpleType>
    </xs:attribute>
  </xs:complexType>
  <xs:complexType name="HSDiagnostic">
    <!-- Description of a generic parasitaemia diagnostic. -->
    <!-- Garki/non-Garki measurement biases are not taken into account by this
      code; the effect could be included via parameterisation or via adjusting
      input density. -->
    <xs:sequence>
      <xs:choice>
        <xs:element name="deterministic">
          <xs:annotation>
            <xs:documentation>
              Specify that an artificial deterministic test is used: drugs are
              administered if parasite density is at least the minimum given.
            </xs:documentation>
            <xs:appinfo>name:Deterministic detection</xs:appinfo>
          </xs:annotation>
          <xs:complexType>
            <xs:attribute name="minDensity" type="xs:double" use="required">
              <xs:annotation>
                <xs:documentation>
                  The minimum density at which parasites can be detected. If 0,
                  the test outcome is always positive.
                </xs:documentation>
                <xs:appinfo>type:double;name:Minimum detectible density;units:parasites/microlitre;min:0;</xs:appinfo>
              </xs:annotation>
            </xs:attribute>
          </xs:complexType>
        </xs:element>
        <xs:element name="stochastic">
          <xs:annotation>
            <xs:documentation>
              An improved model of detection which is non-deterministic, including
              false positive results as well as false negatives.
              
              The probability of a positive outcome is modelled as 1 + s×(x/(x+d) - 1)
              where x is the parasite density, d is the density at which the test outcome
              has a 50% chance of being positive, and s is the probability of a positive
              outcome given no parasites (the specificity).
              
              Some parameterisations:
              
              Microscopy sensitivity/specificity data in Africa;
              Source: expert opinion — Allan Schapira
                dens_50 = 20.0
                specificity = .75
              
              RDT sensitivity/specificity for Plasmodium falciparum in Africa
              Source: Murray et al (Clinical Microbiological Reviews, Jan. 2008)
                dens_50 = 50.0;
                specificity = .942;
            </xs:documentation>
            <xs:appinfo>name:Non-deterministic detection</xs:appinfo>
          </xs:annotation>
          <xs:complexType>
            <xs:attribute name="dens_50" type="xs:double" use="required">
              <xs:annotation>
                <xs:documentation>
                  The density at which the test outcome has a 50% chance of being positive.
                </xs:documentation>
                <xs:appinfo>type:double;name:Density 50;units:parasites/microlitre;min:0;</xs:appinfo>
              </xs:annotation>
            </xs:attribute>
            <xs:attribute name="specificity" type="xs:double" use="required">
              <xs:annotation>
                <xs:documentation>
                  The probability of a positive test outcome in the absense of parasites.
                </xs:documentation>
                <xs:appinfo>type:double;units:Dimensionless;name:Specificity;min:0;max:1;</xs:appinfo>
              </xs:annotation>
            </xs:attribute>
          </xs:complexType>
        </xs:element>
      </xs:choice>
    </xs:sequence>
  </xs:complexType>
  <!-- unused: we could use a list like this to describe all options
  <xs:complexType name="TreatmentDescriptions">
    <xs:annotation>
      <xs:documentation>
        This describes a set of different treatments.
        
        Currently it should contain descriptions of all 5-day timestep
        treatment actions but does not include PK/PD model treatments.
      </xs:documentation>
      <xs:appinfo>name:Description of treatments;</xs:appinfo>
    </xs:annotation>
    <xs:sequence>
      <xs:element name="option" maxOccurs="unbounded" type="om:TreatmentOption"/>
    </xs:sequence>
    </xs:complexType> -->
  <xs:complexType name="TreatmentOption">
    <xs:annotation>
      <xs:documentation>
        Describes the effects of the treatment, assuming this
        compliance/adherence/... option is selected. Effects are described
        in terms of a list of options, each of which acts independently but
        with all effects being activated simultaneously.
      </xs:documentation>
      <xs:appinfo>name:Group (for compliance/adherence/drug effect);</xs:appinfo>
    </xs:annotation>
    <xs:sequence>
      <xs:element name="clearInfections" minOccurs="0" maxOccurs="unbounded">
        <xs:annotation>
          <xs:documentation>
            This clears infections according to several options: it can clear
            all blood stage infections, all liver stage infections or both, and
            it can act on multiple timesteps. To have a probability of no
            action add another treatment option (which does nothing) and set
            the probabilities of selection appropriately.
            
            This allows immediate (legacy) or delayed action, a prophylactic
            period, and selection of which stages are targeted. It is a simple
            model but appropriate enough for use with the five day timestep
            when assuming no resistance and that drug
            failure is mainly caused by bad drugs or compliance.
            
            The old treatment action for the five-day timestep model is
            essentially this, with immediateAction (timesteps=-1) and
            stage=both, except for the IPT model's SP action, which was more
            like with timesteps>1 and stage=blood.
          </xs:documentation>
          <xs:appinfo>name:Prophylactic treatment;</xs:appinfo>
        </xs:annotation>
        <xs:complexType>
          <xs:attribute name="timesteps" type="xs:int" use="required">
            <xs:annotation>
              <xs:documentation>
                The number of timesteps during which this action remains
                in effect (e.g. 2 means clear infections during the next
                two timestep updates). Full clearance of the targeted stages
                occurs during this time.
                
                A special value of -1 means act immediately (retrospectively);
                this the old behaviour. A value of 1 means act on the next
                timestep only.
                
                Both of these can be thought of as a model for short-acting
                effective drug treatment; the main differences are that the
                latter means parasite densities will remain high from the point
                of view of surveys and diagnostics (i.e. mass screen and treat)
                used before the next timestep and that the latter will also
                remove infections starting the next timestep. Arguably the
                latter is a better model, but the differences are perhaps
                small, excepting where immediate treatment of fevers (i.e.
                through the health system) can hide high parasite densities
                from reporting and mass-screen-and-treat diagnostics. For
                use by interventions, the latter model has nicer behaviour in
                that the order of deployment of multiple interventions
                deployed at the same time does not matter, and that the former
                model retrospectively treats infections which may already have
                caused fever, thus may have a lower health impact than it
                should.
                
                It is recommended to use the new model (value 1, or greater
                than 1 if prophylactic effect is desired) unless wanting to
                emulate the old behaviour.
                
                Values of 0 or less than -1 are not allowed.
              </xs:documentation>
              <xs:appinfo>name:Length of effect;units:Timesteps;min:-1;</xs:appinfo>
            </xs:annotation>
          </xs:attribute>
          <xs:attribute name="stage" use="required">
            <xs:annotation>
              <xs:documentation>
                Controls whether liver-stage or blood-stage infections
                are cleared, or both.
                
                Infections are considered liver-stage for one 5-day timestep,
                blood-stage but pre-patent for some number of timesteps
                (latentp - 1), then start the patent blood stage. If stage is
                set to "liver", infections are only cleared during their first
                timestep; if stage is set to "blood", infections are cleared
                during pre-patent and patent blood stages; if stage is set to
                "both" all infections are cleared.
                
                The old behaviour (oddly considering the drugs it is meant to
                emulate) is to clear both stages, except for the IPT model of
                SP action, which cleared only patent blood-stage infections.
              </xs:documentation>
              <xs:appinfo>name:Target stage;</xs:appinfo>
            </xs:annotation>
            <xs:simpleType>
              <xs:restriction base="xs:string">
                <xs:enumeration value="liver"/>
                <xs:enumeration value="blood"/>
                <xs:enumeration value="both"/>
              </xs:restriction>
            </xs:simpleType>
          </xs:attribute>
        </xs:complexType>
      </xs:element>
    </xs:sequence>
    <xs:attribute name="name" type="xs:string" use="optional">
      <xs:annotation>
        <xs:documentation>
          Describes what this compliance option represents (e.g.
          "good compliance", "poor compliance with good drugs", ...).
        </xs:documentation>
        <xs:appinfo>name:Name;</xs:appinfo>
      </xs:annotation>
    </xs:attribute>
    <!-- an identifier may be useful (see other comments, in particular in how
    this is used for MDA interventions)
    <xs:attribute name="id" type="xs:string" use="required">
      <xs:annotation>
        <xs:documentation>
          A textual identifier for this treatment option.
        </xs:documentation>
        <xs:appinfo>name:Identifier;</xs:appinfo>
      </xs:annotation>
    </xs:attribute>
    -->
  </xs:complexType>
</xs:schema>
<|MERGE_RESOLUTION|>--- conflicted
+++ resolved
@@ -1,1061 +1,1053 @@
-<?xml version="1.0" encoding="UTF-8" standalone="no"?>
-<!-- Schema for OpenMalaria input documents
-Copyright © 2005-2011 Swiss Tropical Institute and Liverpool School Of Tropical Medicine
-Licence: GNU General Public Licence version 2 or later (see COPYING) -->
-<!-- HealthSystem & Clinical data -->
-<xs:schema targetNamespace="http://openmalaria.org/schema/scenario_32"
-           xmlns:om="http://openmalaria.org/schema/scenario_32"
-           xmlns:xs="http://www.w3.org/2001/XMLSchema">
-  <xs:include schemaLocation="util.xsd"/>
-  <xs:complexType name="clinical">
-    <xs:annotation>
-      <xs:documentation>
-        Description of clinical parameters that are related to the health-system description, but which contain data
-        that cannot be changed as part of an intervention and that are not restricted to treatment.
-      </xs:documentation>
-      <xs:appinfo>type:list of elements;name:Description of clinical parameters;</xs:appinfo>
-    </xs:annotation>
-    <xs:sequence>
-      <xs:element name="NonMalariaFevers" minOccurs="0">
-        <xs:complexType>
-          <xs:annotation>
-            <xs:documentation>
-              Description of the incidence of non-malaria fever. Non-malaria fevers
-              are only modelled if the NON_MALARIA_FEVERS option is used.
-            </xs:documentation>
-            <xs:appinfo>name:Non-malaria fevers;</xs:appinfo>
-          </xs:annotation>
-          <xs:sequence>
-            <xs:element name="incidence" type="om:AgeGroupValues">
-              <xs:annotation>
-                <xs:documentation>
-                  Probability that a non-malaria fever occurs given that no concurrent
-                  malaria fever occurs.
-                </xs:documentation>
-                <xs:appinfo>name:P(NMF); type:double;units:Dimensionless;min:0.0;max:1.0;</xs:appinfo>
-              </xs:annotation>
-            </xs:element>
-<<<<<<< HEAD
-            <xs:element name="prNeedTreatmentNMF" type="om:AgeGroupValues">
-=======
-            <xs:element name="prNeedTreatmentNMF" type="AgeGroupValues" minOccurs="0">
->>>>>>> 3907f8b5
-              <xs:annotation>
-                <xs:documentation>
-                  Probability that a non-malarial fever requires treatment with
-                  antibiotics (assuming fever is not induced by malaria, although
-                  concurrent parasites may be present).
-                </xs:documentation>
-                <xs:appinfo>name:P(need treatment | NMF);type:double;units:Dimensionless;min:0;max:1;</xs:appinfo>
-              </xs:annotation>
-            </xs:element>
-<<<<<<< HEAD
-            <xs:element name="prNeedTreatmentMF" type="om:AgeGroupValues">
-=======
-            <xs:element name="prNeedTreatmentMF" type="AgeGroupValues" minOccurs="0">
->>>>>>> 3907f8b5
-              <xs:annotation>
-                <xs:documentation>
-                  Probability that a malaria fever needs treatment with
-                  antibiotics (assuming fever is induced by malaria, although
-                  concurrent bacteria may be present).
-                   
-                  Meaning partially overlaps with separate model for comorbidity
-                  given malaria.
-                </xs:documentation>
-                <xs:appinfo>name:P(need treatment | MF);type:double;units:Dimensionless;min:0;max:1;</xs:appinfo>
-              </xs:annotation>
-            </xs:element>
-          </xs:sequence>
-        </xs:complexType>
-      </xs:element>
-    </xs:sequence>
-    <xs:attribute name="healthSystemMemory" type="xs:int" use="required">
-      <xs:annotation>
-        <xs:documentation>
-          Follow-up period during which a recurrence is
-          considered to be a treatment failure
-        </xs:documentation>
-        <xs:appinfo>type: integer; units:Time steps;min:1;max:100;name:Follow-up period during which recurrence is treated as a failure;</xs:appinfo>
-      </xs:annotation>
-    </xs:attribute>
-  </xs:complexType>
-  <xs:complexType name="healthSystem">
-    <xs:annotation>
-      <xs:documentation>
-        Description of case management system, used to specify the initial model
-        or a replacement (an intervention). Encompasses case management
-        data and some other data required to derive case outcomes.
-        
-        Contains a sub-element describing the particular health-system in use.
-        Health system data is here defined as data used to decide on a treatment
-        strategy, given a case requiring treatment.
-      </xs:documentation>
-      <xs:appinfo>type: list of elements;name:Case management system;</xs:appinfo>
-    </xs:annotation>
-    <xs:sequence>
-      <xs:choice>
-        <xs:element name="EventScheduler" type="om:HSEventScheduler" />
-        <xs:element name="ImmediateOutcomes" type="om:HSImmediateOutcomes" />
-      </xs:choice>
-      <xs:element name="CFR" type="om:AgeGroupValues">
-        <xs:annotation>
-          <xs:documentation>
-            Case fatality rate (probability of an inpatient fatality from a
-            bout of severe malaria, per age-group).
-          </xs:documentation>
-          <xs:appinfo>type: list of elements;name:Case fatality rate for inpatients;</xs:appinfo>
-        </xs:annotation>
-      </xs:element>
-      <xs:element name="pSequelaeInpatient" type="om:AgeGroupValues">
-        <xs:annotation>
-          <xs:documentation>
-            List of age-specific probabilities of sequelae in inpatients,
-            during a severe bout of malaria.
-          </xs:documentation>
-          <xs:appinfo>type: list of elements;units:Dimensionless;name:Probabilities of sequelae in inpatients;</xs:appinfo>
-        </xs:annotation>
-      </xs:element>
-    </xs:sequence>
-  </xs:complexType>
-  <xs:complexType name="HSImmediateOutcomes">
-    <xs:annotation>
-      <xs:documentation>
-        Description of "immediate outcomes" health system:
-        Tediosi et al case management model (Case management as
-        described in AJTMH 75 (suppl 2) pp90-103).
-      </xs:documentation>
-      <xs:appinfo>type: list of elements;name:Case Management (Tediosi et al);</xs:appinfo>
-    </xs:annotation>
-    <xs:sequence>
-      <xs:element name="drugRegimen">
-        <xs:annotation>
-          <xs:documentation>
-            Description of drug regimen.
-          </xs:documentation>
-          <xs:appinfo>type: list of elements;name:Description of drug regimen;</xs:appinfo>
-        </xs:annotation>
-        <xs:complexType>
-          <xs:attribute name="firstLine" type="xs:string" use="required">
-            <xs:annotation>
-              <xs:documentation>
-                Code for first line drug
-              </xs:documentation>
-              <xs:appinfo>type:string;units:Drug code;name:First line drug;</xs:appinfo>
-            </xs:annotation>
-          </xs:attribute>
-          <xs:attribute name="secondLine" type="xs:string" use="required">
-            <xs:annotation>
-              <xs:documentation>
-                Code for second line drug
-              </xs:documentation>
-              <xs:appinfo>type:string;units:Drug code;name:Second line drug;</xs:appinfo>
-            </xs:annotation>
-          </xs:attribute>
-          <xs:attribute name="inpatient" type="xs:string" use="required">
-            <xs:annotation>
-              <xs:documentation>
-                Code for drug used for treating
-                inpatients
-              </xs:documentation>
-              <xs:appinfo>type:string;units:Drug code;name:Drug use for treating inpatients;</xs:appinfo>
-            </xs:annotation>
-          </xs:attribute>
-        </xs:complexType>
-      </xs:element>
-      <xs:element name="initialACR" type="om:treatmentDetails">
-        <xs:annotation>
-          <xs:documentation>
-            Initial cure rate
-          </xs:documentation>
-          <xs:appinfo>
-            type:double;units:Dimensionless;min:0.0;max:1.0;name:Initial cure rate;</xs:appinfo>
-        </xs:annotation>
-      </xs:element>
-      <xs:element name="compliance" type="om:treatmentDetails">
-        <xs:annotation>
-          <xs:documentation>
-            Adherence to treatment
-          </xs:documentation>
-          <xs:appinfo>type:double;units:Dimensionless;min:0.0;max:1.0;name:Adherence to treatment;</xs:appinfo>
-        </xs:annotation>
-      </xs:element>
-      <xs:element name="nonCompliersEffective" type="om:treatmentDetails">
-        <xs:annotation>
-          <xs:documentation>
-            Effectiveness of treatment for non-compliant patients
-          </xs:documentation>
-          <xs:appinfo>
-            type:double;units:Dimensionless;min:0.0;max:1.0;name:Effectiveness of treatment in non-adherent patients;</xs:appinfo>
-        </xs:annotation>
-      </xs:element>
-      <xs:element name="treatmentActions">
-        <xs:complexType>
-          <xs:all>
-            <xs:element name="CQ" type="om:TreatmentOption" minOccurs="0"/>
-            <xs:element name="SP" type="om:TreatmentOption" minOccurs="0"/>
-            <xs:element name="AQ" type="om:TreatmentOption" minOccurs="0"/>
-            <xs:element name="SPAQ" type="om:TreatmentOption" minOccurs="0"/>
-            <xs:element name="ACT" type="om:TreatmentOption" minOccurs="0"/>
-            <xs:element name="QN" type="om:TreatmentOption" minOccurs="0"/>
-          </xs:all>
-        </xs:complexType>
-      </xs:element>
-      <xs:element name="pSeekOfficialCareUncomplicated1" type="om:inputValue">
-        <xs:annotation>
-          <xs:documentation>
-            Probability that a patient with newly incident
-            uncomplicated disease seeks official care
-          </xs:documentation>
-          <xs:appinfo>
-            type:double;units:Dimensionless;min:0.0;max:1.0;name:Probability that a patient with uncomplicated disease seeks official care immediately.
-          </xs:appinfo>
-        </xs:annotation>
-      </xs:element>
-      <xs:element name="pSelfTreatUncomplicated" type="om:inputValue">
-        <xs:annotation>
-          <xs:documentation>
-            Probability that a patient with uncomplicated
-            disease will self-treat
-          </xs:documentation>
-          <xs:appinfo>
-            type:double;units:Dimensionless;min:0.0;max:1.0;name:Probability that a patient with uncomplicated disease will self-treat.
-          </xs:appinfo>
-        </xs:annotation>
-      </xs:element>
-      <xs:element name="pSeekOfficialCareUncomplicated2" type="om:inputValue">
-        <xs:annotation>
-          <xs:documentation>
-            Probability that a patient with recurrence of
-            uncomplicated disease seeks official care
-          </xs:documentation>
-          <xs:appinfo>
-            type:double;units:Dimensionless;min:0.0;max:1.0;name:Probability that a recurring patient seeks official care;
-          </xs:appinfo>
-        </xs:annotation>
-      </xs:element>
-      <xs:element name="pSeekOfficialCareSevere" type="om:inputValue">
-        <xs:annotation>
-          <xs:documentation>
-            Probability that a patient with severe disease
-            obtains appropriate care
-          </xs:documentation>
-          <xs:appinfo>
-            type:double;units:Dimensionless;min:0.0;max:1.0;name:Probability that a patient with severe disease obtains appropriate care;
-          </xs:appinfo>
-        </xs:annotation>
-      </xs:element>
-      <xs:element name="primaquine" minOccurs="0">
-        <xs:complexType>
-          <xs:all>
-            <xs:element name="pHumanCannotReceive" type="om:inputValue"/>
-            <xs:element name="pUseUncomplicated" type="om:inputValue"/>
-            <xs:element name="effectivenessOnUse" type="om:inputValue"/>
-          </xs:all>
-        </xs:complexType>
-      </xs:element>
-    </xs:sequence>
-    <xs:attribute name="name" type="xs:string" use="required">
-      <xs:annotation>
-        <xs:documentation>
-          Name of health system
-        </xs:documentation>
-        <xs:appinfo>type:string;name:Case Management model;</xs:appinfo>
-      </xs:annotation>
-    </xs:attribute>
-    <xs:attribute name="useDiagnosticUC" type="xs:boolean" default="false"/>
-  </xs:complexType>
-  <xs:complexType name="treatmentDetails">
-    <xs:sequence>
-      <xs:element maxOccurs="1" minOccurs="0" name="CQ" type="om:inputValue">
-        <xs:annotation>
-          <xs:documentation>Chloroquine</xs:documentation>
-          <xs:appinfo>type:list of elements;name:Chloroquine;</xs:appinfo>
-        </xs:annotation>
-      </xs:element>
-      <xs:element maxOccurs="1" minOccurs="0" name="SP" type="om:inputValue">
-        <xs:annotation>
-          <xs:documentation>
-            Sulphadoxine-pyrimethamine
-          </xs:documentation>
-          <xs:appinfo>type:list of elements;name:Sulphadoxine-pyrimethamine;</xs:appinfo>
-        </xs:annotation>
-      </xs:element>
-      <xs:element maxOccurs="1" minOccurs="0" name="AQ" type="om:inputValue">
-        <xs:annotation>
-          <xs:documentation>Amodiaquine</xs:documentation>
-          <xs:appinfo>type:list of elements;name:Amodiaquine</xs:appinfo>
-        </xs:annotation>
-      </xs:element>
-      <xs:element maxOccurs="1" minOccurs="0" name="SPAQ" type="om:inputValue">
-        <xs:annotation>
-          <xs:documentation>
-            Sulphadoxine-pyrimethamine/Amodiaquine
-          </xs:documentation>
-          <xs:appinfo>type:list of elements;name:Sulphadoxine-pyrimethamine/Amodiaquine;</xs:appinfo>
-        </xs:annotation>
-      </xs:element>
-      <xs:element maxOccurs="1" minOccurs="0" name="ACT" type="om:inputValue">
-        <xs:annotation>
-          <xs:documentation>
-            Artemisinine combination therapy
-          </xs:documentation>
-          <xs:appinfo>type: list of elements; name: Artemisinine combination therapy</xs:appinfo>
-        </xs:annotation>
-      </xs:element>
-      <xs:element maxOccurs="1" minOccurs="0" name="QN" type="om:inputValue">
-        <xs:annotation>
-          <xs:documentation>Quinine</xs:documentation>
-          <xs:appinfo>type:list of elements name:Quinine ;</xs:appinfo>
-        </xs:annotation>
-      </xs:element>
-      <xs:element name="selfTreatment" type="om:inputValue">
-        <xs:annotation>
-          <xs:documentation>
-            Probability of self-treatment
-          </xs:documentation>
-          <xs:appinfo>
-            type:double;units:Dimensionless;min:0;max:1name:P(self-treat);
-          </xs:appinfo>
-        </xs:annotation>
-      </xs:element>
-    </xs:sequence>
-  </xs:complexType>
-  <xs:complexType name="HSEventScheduler">
-    <xs:sequence>
-      <xs:element name="uncomplicated"    type="om:HSESCaseManagement"   />
-      <xs:element name="complicated"      type="om:HSESCaseManagement"   />
-      <xs:element name="ClinicalOutcomes" type="om:ClinicalOutcomes"     />
-      <xs:element name="NonMalariaFevers" type="om:HSESNMF" minOccurs="0"/>
-    </xs:sequence>
-  </xs:complexType>
-  <xs:complexType name="HSESCaseManagement">
-    <xs:annotation>
-      <xs:documentation>
-        A set of decisions and a set of treatments.
-      </xs:documentation>
-      <xs:appinfo>type:list of elements;name:Set of decisions;</xs:appinfo>
-    </xs:annotation>
-    <xs:sequence>
-      <xs:element name="decisions"  type="om:HSESDecisions"   />
-      <xs:element name="treatments" type="om:HSESTreatments"  />
-    </xs:sequence>
-  </xs:complexType>
-  <xs:complexType name="HSESDecisions">
-    <xs:annotation>
-      <xs:documentation>
-        Description of decisions for a case management tree. A generic view
-        of this tree would be that each decision is deterministic, or based on probabilities which
-        may depend on other decisions. Probabilistic decisions are described here.
-        
-        In general, each decision has a name, a defined set of outcome values, and a set of
-        dependent decisions mentioned by name. The following decisions, with their associated
-        outcomes, are provided by the code (and may not be included here):
-        
-        * case (uncomplicated only): Returns "UC1" if there is no recent history
-          of a malarial case, or "UC2" if there is.
-        * result: Dependent on decision "test", this
-          performs a parasite density test. Output is one of "none" (no test
-          performed), "positive", "negative".
-        
-        The following decisions must be described here:
-        
-        * test (uncomplicated only): Outputs must be "none", "microscopy" or
-          "RDT" to describe which test the "result" decision uses.
-        * treatment: Describes which treatment to use. Values aren't restricted
-          but must match up with a treatment described in the corresponding
-          "treatments" section.
-        * hospitalisation (complicated only): none, immediate or delayed.
-      </xs:documentation>
-      <xs:appinfo>name:Description of decisions;</xs:appinfo>
-    </xs:annotation>
-    <xs:sequence>
-      <xs:element name="decision" type="om:HSESDecision" minOccurs="0" maxOccurs="unbounded" />
-    </xs:sequence>
-  </xs:complexType>
-  <xs:complexType name="HSESDecision">
-    <xs:annotation>
-      <xs:documentation>
-        A decision describes rules for choosing between a set of values.
-        
-        Lexically, it can contain symbols matching "[_\.a-zA-Z0-9]+", round brackets: (),
-        braces: {} and colons. Whitespace is ignored except to separate symbols.
-        
-        Syntactically, it must match one TREE, where SYMBOL is a symbol described above.
-        (Here, "x|y" means x or y, "x+" means x occurs once or more, brackets show grouping.)
-        TREE := BRANCH_SET | OUTCOME
-        BRANCH_SET := BRANCH+
-        BRANCH := DECISION '(' VALUE ')' ( ':' OUTCOME | '{' TREE '}' )
-        OUTCOME, DECISION, VALUE := SYMBOL
-        
-        For each BRANCH_SET each BRANCH must result in the same DECISION. The
-        DECISION must be one of the dependencies mentioned in "depends". This
-        may be:
-        * another decision, in which case the VALUE immediately following in
-          brackets must correspond to one of its output values. The BRANCH_SET immediately
-          containing this BRANCH must represent each output value of the same decision
-          exactly once, and no parent BRANCH_SET may be for the same DECISION.
-        * "p": this entry indicates a probabilistic decision. Where the value is a
-          probability, the sum of all values for the BRANCH_SET must be 1 and the decision
-          must be associated directly with OUTCOMEs (not sub-TREEs).
-        * "age": this entry indicates an age-test. The VALUE must have the form "a-b",
-          indicating that this branch will be taken for individuals aged such
-          that <![CDATA[a <= age < b]]>, where a,b are non-negative real numbers
-          or the special value "inf", and <![CDATA[a <= b]]>. All VALUEs in the
-          BRANCH_SET must cover all possible (non-negative real) ages, with no
-          overlap (hence, smallest a must be 0 and greatest b must be inf).
-        
-        Semantically, each OUTCOME must be one of the values associated with this decision.
-      </xs:documentation>
-      <xs:appinfo>name:Help-seeking decision;</xs:appinfo>
-    </xs:annotation>
-    <xs:simpleContent>
-      <xs:extension base="xs:string">
-        <xs:attribute name="name" type="xs:string" use="required">
-          <xs:annotation>
-            <xs:documentation>
-              The name of this decision. The name must match the regular expression
-              "[_a-zA-Z0-9]+"; that is it can only contain letters, digits and _ characters
-              (no spaces, punctuation, etc.).
-            </xs:documentation>
-            <xs:appinfo>type:string;name:Name of decision;</xs:appinfo>
-          </xs:annotation>
-        </xs:attribute>
-        <xs:attribute name="depends" type="xs:string" use="required">
-          <xs:annotation>
-            <xs:documentation>
-              A comma-separated list of decisions that must have already been evaluated before
-              the current decision can be evaluated. May be empty. Each decision must be hard-coded or
-              described here. Can include the special decisions "p" and "age",
-              though "age" cannot be combined with any other dependency.
-            </xs:documentation>
-            <xs:appinfo>type: comma-separated list of elements; name:Preceding decisions;</xs:appinfo>
-          </xs:annotation>
-        </xs:attribute>
-        <xs:attribute name="values" type="xs:string" use="required">
-          <xs:annotation>
-            <xs:documentation>
-              A comma-separated list of outcome values this decision may have.
-              The name of each value must be of the same form as decision names (i.e.
-              only contain letters, digits and _ characters).
-            </xs:documentation>
-            <xs:appinfo>type: comma-separated list of elements; name:Outcome values;</xs:appinfo>
-          </xs:annotation>
-        </xs:attribute>
-      </xs:extension>
-    </xs:simpleContent>
-  </xs:complexType>
-  <xs:complexType name="HSESTreatments">
-    <xs:annotation>
-      <xs:documentation>
-        A list of drug treatment tables. Each should have a name corresponding to
-        one of the "drug" decision's values.
-      </xs:documentation>
-      <xs:appinfo>type:string;name:List of treatment tables;</xs:appinfo>
-    </xs:annotation>
-    <xs:sequence>
-      <xs:element name="treatment" type="om:HSESTreatment" minOccurs="0" maxOccurs="unbounded" />
-    </xs:sequence>
-  </xs:complexType>
-  <xs:complexType name="HSESTreatment">
-    <xs:annotation>
-      <xs:documentation>
-        A description of a base treatment schedule that includes modifiers to handle
-        delays, quality variations, etc.
-      </xs:documentation>
-      <xs:appinfo>type:list of elements;name:Description of a base treatment schedule;</xs:appinfo>
-    </xs:annotation>
-    <xs:sequence>
-      <xs:element name="schedule" type="om:HSESTreatmentSchedule" />
-      <xs:element name="modifier" type="om:HSESTreatmentModifier" minOccurs="0" maxOccurs="unbounded" />
-    </xs:sequence>
-    <xs:attribute name="name" type="xs:string" use="required">
-      <xs:annotation>
-        <xs:documentation>
-          Name corresponding to one of the drug decision's output values.
-        </xs:documentation>
-        <xs:appinfo>units:string;name:Treatment administered;</xs:appinfo>
-      </xs:annotation>
-    </xs:attribute>
-  </xs:complexType>
-  <xs:complexType name="HSESTreatmentSchedule">
-    <xs:annotation>
-      <xs:documentation>
-        The base (unmodified)schedule of drugs administered for this treatment.
-      </xs:documentation>
-      <xs:appinfo>type:list of elements;name:Base schedule of drugs for this treatment;</xs:appinfo>
-    </xs:annotation>
-    <xs:sequence>
-      <xs:element name="medicate" type="om:medicate" minOccurs="0" maxOccurs="unbounded" />
-    </xs:sequence>
-  </xs:complexType>
-  <xs:complexType name="medicate">
-    <xs:attribute name="drug" type="xs:string" use="required">
-      <xs:annotation>
-        <xs:documentation>
-      Abbreviated name of drug compound
-        </xs:documentation>
-        <xs:appinfo>type:string;name:drug;</xs:appinfo>
-      </xs:annotation>
-    </xs:attribute>
-    <xs:attribute name="mg" type="xs:double" use="required">
-      <xs:annotation>
-        <xs:documentation>Quantity of drug compound</xs:documentation>
-        <xs:appinfo>type:double;units:mg;name:drug dose;</xs:appinfo>
-      </xs:annotation>
-    </xs:attribute>
-    <xs:attribute name="hour" type="xs:double" use="required">
-      <xs:annotation>
-        <xs:documentation>
-        Number of hours past start of timestep this drug dose is administered
-        at (first dose should be at hour 0).
-      </xs:documentation>
-        <xs:appinfo>units:Hours;min:0;name:Time of administration;</xs:appinfo>
-      </xs:annotation>
-    </xs:attribute>
-    <xs:attribute name="duration" type="xs:double" use="optional">
-      <xs:annotation>
-        <xs:documentation>
-        If this attribute is given, use IV administration instead of orally.
-        
-        Specifies the number of hours during which the dose is administered.
-      </xs:documentation>
-        <xs:appinfo>type:double;units:Hours;min:0;name:Duration of administration;</xs:appinfo>
-      </xs:annotation>
-    </xs:attribute>
-  </xs:complexType>
-  <xs:complexType name="HSESTreatmentModifier">
-    <xs:annotation>
-      <xs:documentation>
-        A modifier for this treatment, according to the outputs of a decision.
-        
-        The "decision" attribute must be the name of a known decision. Then, there must be a set of
-        multipyQty, delay or selectTimeRange sub-elements, each of which corresponds to one value
-        output of the decision.
-      </xs:documentation>
-      <xs:appinfo>units:Choice of elements;name:Treatment modifier;</xs:appinfo>
-    </xs:annotation>
-    <xs:choice>
-      <xs:element name="multiplyQty" type="om:HSESTreatmentModifierEffect" minOccurs="0" maxOccurs="unbounded">
-        <xs:annotation>
-          <xs:documentation>
-            Multiplies the quantity of active ingredients of drugs administered.
-            
-            The "drugs" attribute is a comma-separated list of all active ingredients administered in
-            the base schedule (each must be listed once) and the content of this element is a comma-
-            separated list of multipliers for each active ingredient, listed in the same order as in
-            the "drugs" attribute. For example, with drugs="A,B" and content="0.5,1" the quantity of drug A is
-            halved while that of B is unchanged.
-          </xs:documentation>
-          <xs:appinfo>units:Comma-separated list of values;name:Active ingredient multipliers;</xs:appinfo>
-        </xs:annotation>
-      </xs:element>
-      <xs:element name="delay" type="om:HSESTreatmentModifierEffect" minOccurs="0" maxOccurs="unbounded">
-        <xs:annotation>
-          <xs:documentation>
-            Delays administration of drugs listed in the base schedule by so many hours.
-            
-            The "drugs" attribute is a comma-separated list of all active ingredients administered in
-            the base schedule (each must be listed once) and the content of this element is a comma-
-            separated list of delays (in hours) for each active ingredient, listed in the same order as in
-            the "drugs" attribute. E.g. with drugs="A,B" and content "0,6", drug A is administered as
-            in the base schedule while drug B is administered 6 hours later than specified.
-          </xs:documentation>
-          <xs:appinfo>units:Comma-separated list of values;name:Active ingredient delays;</xs:appinfo>
-        </xs:annotation>
-      </xs:element>
-      <xs:element name="selectTimeRange" type="om:HSESTreatmentModifierEffect" minOccurs="0" maxOccurs="unbounded">
-        <xs:annotation>
-          <xs:documentation>
-            Selects which drug doses to administer according to time of administration (before times
-            are modified by delays). Half-open interval: [x,y)
-            
-            The "drugs" attribute is a comma-separated list of all active ingredients administered in
-            the base schedule (each must be listed once) and the content of this element is a comma-
-            separated list of time-ranges (in hours) for each active ingredient, listed in the same
-            order as in the "drugs" attribute. The time-ranges should be of the form x-y and are
-            interpreted as the half-open interval [x,y); that is a drug listed with time t will only be
-            administered if <![CDATA[x <= t < y]]>.
-          </xs:documentation>
-          <xs:appinfo>type:Comma-separated list of values;name:Active ingredient time-ranges;</xs:appinfo>
-        </xs:annotation>
-      </xs:element>
-    </xs:choice>
-    <xs:attribute name="decision" type="xs:string" use="required">
-      <xs:annotation>
-        <xs:documentation>
-          Specifies the decision that this modifier acts on.
-        </xs:documentation>
-        <xs:appinfo>units:string;name:Decision</xs:appinfo>
-      </xs:annotation>
-    </xs:attribute>
-  </xs:complexType>
-  <xs:complexType name="HSESTreatmentModifierEffect">
-    <xs:attribute name="value" type="xs:string" use="required">
-      <xs:annotation>
-        <xs:documentation>
-          Specifies a value of the decision to act on.
-        </xs:documentation>
-        <xs:appinfo>type:string;name:Value of decision;</xs:appinfo>
-      </xs:annotation>
-    </xs:attribute>
-    <xs:attribute name="effect" type="xs:string" use="required">
-      <xs:annotation>
-        <xs:documentation>
-          Comma-separated list of the effect the modifier has on each drug, in
-          the form DRUG1(EFFECT1),DRUG2(EFFECT2), etc.
-        </xs:documentation>
-            <xs:appinfo>type:comma-separated list of strings;name:List of drugs affected;</xs:appinfo>
-      </xs:annotation>
-    </xs:attribute>
-    <xs:attribute name="affectsCost" type="xs:boolean" use="optional">
-      <xs:annotation>
-        <xs:documentation>
-          Does this affect the cost? If false, the effective drug usage (w.r.t.
-          cost)is unaffected by this modifier; if true it is. Defaults to true
-          (if omitted).
-          
-          Is meaningless for delays.
-        </xs:documentation>
-        <xs:appinfo>type:boolean;units:None;name:Affects cost?;</xs:appinfo>
-      </xs:annotation>
-    </xs:attribute>
-  </xs:complexType>
-  <xs:complexType name="ClinicalOutcomes">
-    <xs:annotation>
-      <xs:documentation>
-        Description of base parameters of the clinical model.
-      </xs:documentation>
-      <xs:appinfo>name:Clinical Outcomes;</xs:appinfo>
-    </xs:annotation>
-    <xs:sequence>
-      <xs:element name="maxUCSeekingMemory" type="xs:int">
-        <xs:annotation>
-          <xs:documentation>
-            Maximum number of timesteps (including first day of case) that an individual with an uncomplicated case of
-            malaria will remember he/she was sick before resetting. 
-          </xs:documentation>
-          <xs:appinfo>type:integer;name:Max UC treatment-seeking memory;units:Days;min:0;max:unbounded</xs:appinfo>
-        </xs:annotation>
-      </xs:element>
-      <xs:element name="uncomplicatedCaseDuration" type="xs:int">
-        <xs:annotation>
-          <xs:documentation>
-            Fixed length of an uncomplicated case of malarial or non-malarial
-            sickness (from treatment seeking until return to life-as-usual).
-            Usually 3.
-          </xs:documentation>
-          <xs:appinfo>type:integer;name:Uncomplicated case duration;units:Days;min:1;max:unbounded</xs:appinfo>
-        </xs:annotation>
-      </xs:element>
-      <xs:element name="complicatedCaseDuration" type="xs:int">
-        <xs:annotation>
-          <xs:documentation>
-            Fixed length of a complicated or severe case of malaria
-            (from treatment seeking until return to life-as-usual).
-          </xs:documentation>
-          <xs:appinfo>type:integer;name:Complicated case duration;units:Days;min:1;max:unbounded</xs:appinfo>
-        </xs:annotation>
-      </xs:element>
-      <xs:element name="complicatedRiskDuration" type="xs:int">
-        <xs:annotation>
-          <xs:documentation>
-            Number of days for which humans are at risk of death during a severe
-            or complicated case of malaria. Cannot be greater than the duration
-            of a complicated case or less than 1 day.
-          </xs:documentation>
-          <xs:appinfo>type:integer;name:Complicated risk duration;units:Days;min:1;max:unbounded</xs:appinfo>
-        </xs:annotation>
-      </xs:element>
-       <xs:element name="dailyPrImmUCTS" type="xs:double" maxOccurs="unbounded">
-        <xs:annotation>
-          <xs:documentation>
-            It is sometimes desirable to model delays to treatment-seeking in
-            uncomplicated cases. While treatment of drugs can be delayed within
-            case management trees to provide a similar effect, this doesn't
-            delay any of the decisions, including diagnostics using the current
-            parasite density.
-            
-            Instead a list of dailyPrImmUCTS elements can be used, describing
-            successive daily probabilities of treatment (sum must be 1). For
-            example, with a list of two elements with values 0.8 and 0.2, for
-            80% of UC cases the decision tree is evaluated immediately, and for
-            20% of cases evaluation is delayed by one day.
-            
-            For no delay, use one element with a value of 1.
-          </xs:documentation>
-          <xs:appinfo>type:double;name:Daily probability of immediate treatment seeking for uncomplicated cases;units:Dimensionless;min:0.0;max:1.0</xs:appinfo>
-        </xs:annotation>
-      </xs:element>
-    </xs:sequence>
-  </xs:complexType>
-  <xs:complexType name="HSESNMF">
-    <xs:annotation>
-      <xs:documentation>
-        Description of non-malaria fever health-system modelling (treatment,
-        outcomes and costing). Incidence is described by the 
-        model->clinical->NonMalariaFevers element. Non-malaria fevers are only
-        modelled if the NON_MALARIA_FEVERS option is used.
-        
-        As further explanation of the parameters below, we first take:
-        β₀ = logit(P₀) - β₃·P(need),
-        and then calculate the probability of antibiotic administration, P(AB),
-        dependent on treatment seeking location.
-        No seeking: P(AB) = 0
-        Informal sector: logit(P(AB)) = β₀ + β₄
-        Health facility: logit(P(AB)) = β₀ + β₁·I(neg) + β₂·I(pos) + β₃·I(need)
-        (where I(X) is 1 when event X is true and 0 otherwise,
-        logit(p)=log(p/(1-p)), event "need" is the event that death may occur
-        without treatment, events "neg" and "pos" are the events that a malaria
-        parasite diagnositic was used and indicated no parasites and parasites
-        respectively).
-      </xs:documentation>
-      <xs:appinfo>name:Non-malaria fevers;</xs:appinfo>
-    </xs:annotation>
-    <xs:sequence>
-      <xs:element name="prTreatment" type="xs:double">
-        <xs:annotation>
-          <xs:documentation>
-            Probability of a non-malaria fever being treated with an antibiotic
-            given that no malaria diagnostic was used but independent of need.
-            Symbol: P₀.
-          </xs:documentation>
-          <xs:appinfo>name:P(treatment|no diagnostic);units:Dimensionless;min:0.0;max:1.0;</xs:appinfo>
-        </xs:annotation>
-      </xs:element>
-      <xs:element name="effectNegativeTest" type="xs:double">
-        <xs:annotation>
-          <xs:documentation>
-            The effect of a negative malaria diagnostic on the odds ratio of
-            receiving antibiotics. Symbol: exp(β₁).
-          </xs:documentation>
-          <xs:appinfo>name:Effect of a negative test;</xs:appinfo>
-        </xs:annotation>
-      </xs:element>
-      <xs:element name="effectPositiveTest" type="xs:double">
-        <xs:annotation>
-          <xs:documentation>
-            The effect of a positive malaria diagnostic on the odds ratio of
-            receiving antibiotics. Symbol: exp(β₂).
-          </xs:documentation>
-          <xs:appinfo>name:Effect of a positive test;</xs:appinfo>
-        </xs:annotation>
-      </xs:element>
-      <xs:element name="effectNeed" type="xs:double">
-        <xs:annotation>
-          <xs:documentation>
-            The effect of needing antibiotic treatment on the odds ratio of
-            receiving antibiotics. Symbol: exp(β₃).
-          </xs:documentation>
-          <xs:appinfo>name:Effect of need;</xs:appinfo>
-        </xs:annotation>
-      </xs:element>
-      <xs:element name="effectInformal" type="xs:double">
-        <xs:annotation>
-          <xs:documentation>
-            The effect of seeking treatment from an informal provider (i.e.
-            a provider untrained in NMF diagnosis) on the odds ratio of
-            receiving antibiotics. Symbol: exp(β₄)
-          </xs:documentation>
-          <xs:appinfo>type:double;name:Effect of informal provider;</xs:appinfo>
-        </xs:annotation>
-      </xs:element>
-      <xs:element name="CFR" type="om:AgeGroupValues">
-        <xs:annotation>
-          <xs:documentation>
-            Base case fatality rate for non-malaria fevers (probability of
-            death from a fever requiring antibiotic treatment given that no
-            antibiotic treatment is received, per age-group).
-          </xs:documentation>
-          <xs:appinfo>name:Case fatality rate;units:Dimensionless;min:0.0;max:1.0;</xs:appinfo>
-        </xs:annotation>
-      </xs:element>
-      <xs:element name="TreatmentEfficacy" type="xs:double">
-        <xs:annotation>
-          <xs:documentation>
-            Probability that treatment would prevent a death (i.e. CFR is
-            multiplied by one minus this when treatment occurs).
-          </xs:documentation>
-          <xs:appinfo>type:double;units:Dimensionless;name:Treatment efficacy;min:0.0;max:1.0;</xs:appinfo>
-        </xs:annotation>
-      </xs:element>
-    </xs:sequence>
-  </xs:complexType>
-  <xs:complexType name="AgeGroupValues">
-    <xs:sequence>
-      <xs:element maxOccurs="unbounded" name="group">
-        <xs:annotation>
-          <xs:documentation>
-            A series of values according to age groups, each specified with
-            a lower-bound and a value. The first lower-bound specified must be
-            zero; a final upper-bound of infinity is added to complete the last
-            age group. At least one age group is required. Normally these are
-            interpolated by a continuous function (see interpolation attribute).
-          </xs:documentation>
-          <xs:appinfo>name:age group;</xs:appinfo>
-        </xs:annotation>
-        <xs:complexType>
-          <xs:complexContent>
-            <xs:extension base="om:inputValue">
-              <xs:attribute name="lowerbound" type="xs:double" use="required">
-                <xs:annotation>
-                  <xs:documentation>
-                    Lower bound of age group
-                  </xs:documentation>
-                  <xs:appinfo>units:Years;min:0;max:100;name:Lower bound;</xs:appinfo>
-                </xs:annotation>
-            </xs:attribute>
-            </xs:extension>
-          </xs:complexContent>
-        </xs:complexType>
-      </xs:element>
-    </xs:sequence>
-    <!-- NOTE: would specify default="linear" except for a possible bug in Code
-    Synthesis' XSD associated with creating blank AgeGroupValues elements -->
-    <xs:attribute name="interpolation" use="optional">
-      <xs:annotation>
-        <xs:documentation>
-          Interpolation algorithm. Normally it is desirable for age-based
-          values to be continuous w.r.t. age. By default linear interpolation
-          is used.
-          
-          With all algorithms except "none", the age groups are converted to a
-          set of points centred within each age range. Extra
-          points are added at each end (zero and infinity) to keep value
-          constant at both ends of the function. A zero-length age group may
-          be used as a kind of barrier to adjust the distribution; e.g. with
-          age group boundaries at 15, 20 and 25 years, a (linear) spline would
-          be drawn between ages 17.5 and 22.5, whereas with boundaries at
-          15, 20 and 20 years, a spline would be drawn between ages 17.5 and 20
-          years (may be desired if individuals are assumed to reach adult size
-          at 20).
-          
-          Algorithms:
-          1. none: input values are used directly
-          2. linear: straight lines (on an age vs. value graph) are used to
-          interpolate data points.
-        </xs:documentation>
-        <xs:appinfo>name:interpolation;</xs:appinfo>
-      </xs:annotation>
-      <xs:simpleType>
-        <xs:restriction base="xs:string">
-          <xs:enumeration value="none" />
-          <xs:enumeration value="linear" />
-        </xs:restriction>
-      </xs:simpleType>
-    </xs:attribute>
-  </xs:complexType>
-  <xs:complexType name="HSDiagnostic">
-    <!-- Description of a generic parasitaemia diagnostic. -->
-    <!-- Garki/non-Garki measurement biases are not taken into account by this
-      code; the effect could be included via parameterisation or via adjusting
-      input density. -->
-    <xs:sequence>
-      <xs:choice>
-        <xs:element name="deterministic">
-          <xs:annotation>
-            <xs:documentation>
-              Specify that an artificial deterministic test is used: drugs are
-              administered if parasite density is at least the minimum given.
-            </xs:documentation>
-            <xs:appinfo>name:Deterministic detection</xs:appinfo>
-          </xs:annotation>
-          <xs:complexType>
-            <xs:attribute name="minDensity" type="xs:double" use="required">
-              <xs:annotation>
-                <xs:documentation>
-                  The minimum density at which parasites can be detected. If 0,
-                  the test outcome is always positive.
-                </xs:documentation>
-                <xs:appinfo>type:double;name:Minimum detectible density;units:parasites/microlitre;min:0;</xs:appinfo>
-              </xs:annotation>
-            </xs:attribute>
-          </xs:complexType>
-        </xs:element>
-        <xs:element name="stochastic">
-          <xs:annotation>
-            <xs:documentation>
-              An improved model of detection which is non-deterministic, including
-              false positive results as well as false negatives.
-              
-              The probability of a positive outcome is modelled as 1 + s×(x/(x+d) - 1)
-              where x is the parasite density, d is the density at which the test outcome
-              has a 50% chance of being positive, and s is the probability of a positive
-              outcome given no parasites (the specificity).
-              
-              Some parameterisations:
-              
-              Microscopy sensitivity/specificity data in Africa;
-              Source: expert opinion — Allan Schapira
-                dens_50 = 20.0
-                specificity = .75
-              
-              RDT sensitivity/specificity for Plasmodium falciparum in Africa
-              Source: Murray et al (Clinical Microbiological Reviews, Jan. 2008)
-                dens_50 = 50.0;
-                specificity = .942;
-            </xs:documentation>
-            <xs:appinfo>name:Non-deterministic detection</xs:appinfo>
-          </xs:annotation>
-          <xs:complexType>
-            <xs:attribute name="dens_50" type="xs:double" use="required">
-              <xs:annotation>
-                <xs:documentation>
-                  The density at which the test outcome has a 50% chance of being positive.
-                </xs:documentation>
-                <xs:appinfo>type:double;name:Density 50;units:parasites/microlitre;min:0;</xs:appinfo>
-              </xs:annotation>
-            </xs:attribute>
-            <xs:attribute name="specificity" type="xs:double" use="required">
-              <xs:annotation>
-                <xs:documentation>
-                  The probability of a positive test outcome in the absense of parasites.
-                </xs:documentation>
-                <xs:appinfo>type:double;units:Dimensionless;name:Specificity;min:0;max:1;</xs:appinfo>
-              </xs:annotation>
-            </xs:attribute>
-          </xs:complexType>
-        </xs:element>
-      </xs:choice>
-    </xs:sequence>
-  </xs:complexType>
-  <!-- unused: we could use a list like this to describe all options
-  <xs:complexType name="TreatmentDescriptions">
-    <xs:annotation>
-      <xs:documentation>
-        This describes a set of different treatments.
-        
-        Currently it should contain descriptions of all 5-day timestep
-        treatment actions but does not include PK/PD model treatments.
-      </xs:documentation>
-      <xs:appinfo>name:Description of treatments;</xs:appinfo>
-    </xs:annotation>
-    <xs:sequence>
-      <xs:element name="option" maxOccurs="unbounded" type="om:TreatmentOption"/>
-    </xs:sequence>
-    </xs:complexType> -->
-  <xs:complexType name="TreatmentOption">
-    <xs:annotation>
-      <xs:documentation>
-        Describes the effects of the treatment, assuming this
-        compliance/adherence/... option is selected. Effects are described
-        in terms of a list of options, each of which acts independently but
-        with all effects being activated simultaneously.
-      </xs:documentation>
-      <xs:appinfo>name:Group (for compliance/adherence/drug effect);</xs:appinfo>
-    </xs:annotation>
-    <xs:sequence>
-      <xs:element name="clearInfections" minOccurs="0" maxOccurs="unbounded">
-        <xs:annotation>
-          <xs:documentation>
-            This clears infections according to several options: it can clear
-            all blood stage infections, all liver stage infections or both, and
-            it can act on multiple timesteps. To have a probability of no
-            action add another treatment option (which does nothing) and set
-            the probabilities of selection appropriately.
-            
-            This allows immediate (legacy) or delayed action, a prophylactic
-            period, and selection of which stages are targeted. It is a simple
-            model but appropriate enough for use with the five day timestep
-            when assuming no resistance and that drug
-            failure is mainly caused by bad drugs or compliance.
-            
-            The old treatment action for the five-day timestep model is
-            essentially this, with immediateAction (timesteps=-1) and
-            stage=both, except for the IPT model's SP action, which was more
-            like with timesteps>1 and stage=blood.
-          </xs:documentation>
-          <xs:appinfo>name:Prophylactic treatment;</xs:appinfo>
-        </xs:annotation>
-        <xs:complexType>
-          <xs:attribute name="timesteps" type="xs:int" use="required">
-            <xs:annotation>
-              <xs:documentation>
-                The number of timesteps during which this action remains
-                in effect (e.g. 2 means clear infections during the next
-                two timestep updates). Full clearance of the targeted stages
-                occurs during this time.
-                
-                A special value of -1 means act immediately (retrospectively);
-                this the old behaviour. A value of 1 means act on the next
-                timestep only.
-                
-                Both of these can be thought of as a model for short-acting
-                effective drug treatment; the main differences are that the
-                latter means parasite densities will remain high from the point
-                of view of surveys and diagnostics (i.e. mass screen and treat)
-                used before the next timestep and that the latter will also
-                remove infections starting the next timestep. Arguably the
-                latter is a better model, but the differences are perhaps
-                small, excepting where immediate treatment of fevers (i.e.
-                through the health system) can hide high parasite densities
-                from reporting and mass-screen-and-treat diagnostics. For
-                use by interventions, the latter model has nicer behaviour in
-                that the order of deployment of multiple interventions
-                deployed at the same time does not matter, and that the former
-                model retrospectively treats infections which may already have
-                caused fever, thus may have a lower health impact than it
-                should.
-                
-                It is recommended to use the new model (value 1, or greater
-                than 1 if prophylactic effect is desired) unless wanting to
-                emulate the old behaviour.
-                
-                Values of 0 or less than -1 are not allowed.
-              </xs:documentation>
-              <xs:appinfo>name:Length of effect;units:Timesteps;min:-1;</xs:appinfo>
-            </xs:annotation>
-          </xs:attribute>
-          <xs:attribute name="stage" use="required">
-            <xs:annotation>
-              <xs:documentation>
-                Controls whether liver-stage or blood-stage infections
-                are cleared, or both.
-                
-                Infections are considered liver-stage for one 5-day timestep,
-                blood-stage but pre-patent for some number of timesteps
-                (latentp - 1), then start the patent blood stage. If stage is
-                set to "liver", infections are only cleared during their first
-                timestep; if stage is set to "blood", infections are cleared
-                during pre-patent and patent blood stages; if stage is set to
-                "both" all infections are cleared.
-                
-                The old behaviour (oddly considering the drugs it is meant to
-                emulate) is to clear both stages, except for the IPT model of
-                SP action, which cleared only patent blood-stage infections.
-              </xs:documentation>
-              <xs:appinfo>name:Target stage;</xs:appinfo>
-            </xs:annotation>
-            <xs:simpleType>
-              <xs:restriction base="xs:string">
-                <xs:enumeration value="liver"/>
-                <xs:enumeration value="blood"/>
-                <xs:enumeration value="both"/>
-              </xs:restriction>
-            </xs:simpleType>
-          </xs:attribute>
-        </xs:complexType>
-      </xs:element>
-    </xs:sequence>
-    <xs:attribute name="name" type="xs:string" use="optional">
-      <xs:annotation>
-        <xs:documentation>
-          Describes what this compliance option represents (e.g.
-          "good compliance", "poor compliance with good drugs", ...).
-        </xs:documentation>
-        <xs:appinfo>name:Name;</xs:appinfo>
-      </xs:annotation>
-    </xs:attribute>
-    <!-- an identifier may be useful (see other comments, in particular in how
-    this is used for MDA interventions)
-    <xs:attribute name="id" type="xs:string" use="required">
-      <xs:annotation>
-        <xs:documentation>
-          A textual identifier for this treatment option.
-        </xs:documentation>
-        <xs:appinfo>name:Identifier;</xs:appinfo>
-      </xs:annotation>
-    </xs:attribute>
-    -->
-  </xs:complexType>
-</xs:schema>
+<?xml version="1.0" encoding="UTF-8" standalone="no"?>
+<!-- Schema for OpenMalaria input documents
+Copyright © 2005-2011 Swiss Tropical Institute and Liverpool School Of Tropical Medicine
+Licence: GNU General Public Licence version 2 or later (see COPYING) -->
+<!-- HealthSystem & Clinical data -->
+<xs:schema targetNamespace="http://openmalaria.org/schema/scenario_32"
+           xmlns:om="http://openmalaria.org/schema/scenario_32"
+           xmlns:xs="http://www.w3.org/2001/XMLSchema">
+  <xs:include schemaLocation="util.xsd"/>
+  <xs:complexType name="clinical">
+    <xs:annotation>
+      <xs:documentation>
+        Description of clinical parameters that are related to the health-system description, but which contain data
+        that cannot be changed as part of an intervention and that are not restricted to treatment.
+      </xs:documentation>
+      <xs:appinfo>type:list of elements;name:Description of clinical parameters;</xs:appinfo>
+    </xs:annotation>
+    <xs:sequence>
+      <xs:element name="NonMalariaFevers" minOccurs="0">
+        <xs:complexType>
+          <xs:annotation>
+            <xs:documentation>
+              Description of the incidence of non-malaria fever. Non-malaria fevers
+              are only modelled if the NON_MALARIA_FEVERS option is used.
+            </xs:documentation>
+            <xs:appinfo>name:Non-malaria fevers;</xs:appinfo>
+          </xs:annotation>
+          <xs:sequence>
+            <xs:element name="incidence" type="om:AgeGroupValues">
+              <xs:annotation>
+                <xs:documentation>
+                  Probability that a non-malaria fever occurs given that no concurrent
+                  malaria fever occurs.
+                </xs:documentation>
+                <xs:appinfo>name:P(NMF); type:double;units:Dimensionless;min:0.0;max:1.0;</xs:appinfo>
+              </xs:annotation>
+            </xs:element>
+            <xs:element name="prNeedTreatmentNMF" type="om:AgeGroupValues" minOccurs="0">
+              <xs:annotation>
+                <xs:documentation>
+                  Probability that a non-malarial fever requires treatment with
+                  antibiotics (assuming fever is not induced by malaria, although
+                  concurrent parasites may be present).
+                </xs:documentation>
+                <xs:appinfo>name:P(need treatment | NMF);type:double;units:Dimensionless;min:0;max:1;</xs:appinfo>
+              </xs:annotation>
+            </xs:element>
+            <xs:element name="prNeedTreatmentMF" type="om:AgeGroupValues" minOccurs="0">
+              <xs:annotation>
+                <xs:documentation>
+                  Probability that a malaria fever needs treatment with
+                  antibiotics (assuming fever is induced by malaria, although
+                  concurrent bacteria may be present).
+                   
+                  Meaning partially overlaps with separate model for comorbidity
+                  given malaria.
+                </xs:documentation>
+                <xs:appinfo>name:P(need treatment | MF);type:double;units:Dimensionless;min:0;max:1;</xs:appinfo>
+              </xs:annotation>
+            </xs:element>
+          </xs:sequence>
+        </xs:complexType>
+      </xs:element>
+    </xs:sequence>
+    <xs:attribute name="healthSystemMemory" type="xs:int" use="required">
+      <xs:annotation>
+        <xs:documentation>
+          Follow-up period during which a recurrence is
+          considered to be a treatment failure
+        </xs:documentation>
+        <xs:appinfo>type: integer; units:Time steps;min:1;max:100;name:Follow-up period during which recurrence is treated as a failure;</xs:appinfo>
+      </xs:annotation>
+    </xs:attribute>
+  </xs:complexType>
+  <xs:complexType name="healthSystem">
+    <xs:annotation>
+      <xs:documentation>
+        Description of case management system, used to specify the initial model
+        or a replacement (an intervention). Encompasses case management
+        data and some other data required to derive case outcomes.
+        
+        Contains a sub-element describing the particular health-system in use.
+        Health system data is here defined as data used to decide on a treatment
+        strategy, given a case requiring treatment.
+      </xs:documentation>
+      <xs:appinfo>type: list of elements;name:Case management system;</xs:appinfo>
+    </xs:annotation>
+    <xs:sequence>
+      <xs:choice>
+        <xs:element name="EventScheduler" type="om:HSEventScheduler" />
+        <xs:element name="ImmediateOutcomes" type="om:HSImmediateOutcomes" />
+      </xs:choice>
+      <xs:element name="CFR" type="om:AgeGroupValues">
+        <xs:annotation>
+          <xs:documentation>
+            Case fatality rate (probability of an inpatient fatality from a
+            bout of severe malaria, per age-group).
+          </xs:documentation>
+          <xs:appinfo>type: list of elements;name:Case fatality rate for inpatients;</xs:appinfo>
+        </xs:annotation>
+      </xs:element>
+      <xs:element name="pSequelaeInpatient" type="om:AgeGroupValues">
+        <xs:annotation>
+          <xs:documentation>
+            List of age-specific probabilities of sequelae in inpatients,
+            during a severe bout of malaria.
+          </xs:documentation>
+          <xs:appinfo>type: list of elements;units:Dimensionless;name:Probabilities of sequelae in inpatients;</xs:appinfo>
+        </xs:annotation>
+      </xs:element>
+    </xs:sequence>
+  </xs:complexType>
+  <xs:complexType name="HSImmediateOutcomes">
+    <xs:annotation>
+      <xs:documentation>
+        Description of "immediate outcomes" health system:
+        Tediosi et al case management model (Case management as
+        described in AJTMH 75 (suppl 2) pp90-103).
+      </xs:documentation>
+      <xs:appinfo>type: list of elements;name:Case Management (Tediosi et al);</xs:appinfo>
+    </xs:annotation>
+    <xs:sequence>
+      <xs:element name="drugRegimen">
+        <xs:annotation>
+          <xs:documentation>
+            Description of drug regimen.
+          </xs:documentation>
+          <xs:appinfo>type: list of elements;name:Description of drug regimen;</xs:appinfo>
+        </xs:annotation>
+        <xs:complexType>
+          <xs:attribute name="firstLine" type="xs:string" use="required">
+            <xs:annotation>
+              <xs:documentation>
+                Code for first line drug
+              </xs:documentation>
+              <xs:appinfo>type:string;units:Drug code;name:First line drug;</xs:appinfo>
+            </xs:annotation>
+          </xs:attribute>
+          <xs:attribute name="secondLine" type="xs:string" use="required">
+            <xs:annotation>
+              <xs:documentation>
+                Code for second line drug
+              </xs:documentation>
+              <xs:appinfo>type:string;units:Drug code;name:Second line drug;</xs:appinfo>
+            </xs:annotation>
+          </xs:attribute>
+          <xs:attribute name="inpatient" type="xs:string" use="required">
+            <xs:annotation>
+              <xs:documentation>
+                Code for drug used for treating
+                inpatients
+              </xs:documentation>
+              <xs:appinfo>type:string;units:Drug code;name:Drug use for treating inpatients;</xs:appinfo>
+            </xs:annotation>
+          </xs:attribute>
+        </xs:complexType>
+      </xs:element>
+      <xs:element name="initialACR" type="om:treatmentDetails">
+        <xs:annotation>
+          <xs:documentation>
+            Initial cure rate
+          </xs:documentation>
+          <xs:appinfo>
+            type:double;units:Dimensionless;min:0.0;max:1.0;name:Initial cure rate;</xs:appinfo>
+        </xs:annotation>
+      </xs:element>
+      <xs:element name="compliance" type="om:treatmentDetails">
+        <xs:annotation>
+          <xs:documentation>
+            Adherence to treatment
+          </xs:documentation>
+          <xs:appinfo>type:double;units:Dimensionless;min:0.0;max:1.0;name:Adherence to treatment;</xs:appinfo>
+        </xs:annotation>
+      </xs:element>
+      <xs:element name="nonCompliersEffective" type="om:treatmentDetails">
+        <xs:annotation>
+          <xs:documentation>
+            Effectiveness of treatment for non-compliant patients
+          </xs:documentation>
+          <xs:appinfo>
+            type:double;units:Dimensionless;min:0.0;max:1.0;name:Effectiveness of treatment in non-adherent patients;</xs:appinfo>
+        </xs:annotation>
+      </xs:element>
+      <xs:element name="treatmentActions">
+        <xs:complexType>
+          <xs:all>
+            <xs:element name="CQ" type="om:TreatmentOption" minOccurs="0"/>
+            <xs:element name="SP" type="om:TreatmentOption" minOccurs="0"/>
+            <xs:element name="AQ" type="om:TreatmentOption" minOccurs="0"/>
+            <xs:element name="SPAQ" type="om:TreatmentOption" minOccurs="0"/>
+            <xs:element name="ACT" type="om:TreatmentOption" minOccurs="0"/>
+            <xs:element name="QN" type="om:TreatmentOption" minOccurs="0"/>
+          </xs:all>
+        </xs:complexType>
+      </xs:element>
+      <xs:element name="pSeekOfficialCareUncomplicated1" type="om:inputValue">
+        <xs:annotation>
+          <xs:documentation>
+            Probability that a patient with newly incident
+            uncomplicated disease seeks official care
+          </xs:documentation>
+          <xs:appinfo>
+            type:double;units:Dimensionless;min:0.0;max:1.0;name:Probability that a patient with uncomplicated disease seeks official care immediately.
+          </xs:appinfo>
+        </xs:annotation>
+      </xs:element>
+      <xs:element name="pSelfTreatUncomplicated" type="om:inputValue">
+        <xs:annotation>
+          <xs:documentation>
+            Probability that a patient with uncomplicated
+            disease will self-treat
+          </xs:documentation>
+          <xs:appinfo>
+            type:double;units:Dimensionless;min:0.0;max:1.0;name:Probability that a patient with uncomplicated disease will self-treat.
+          </xs:appinfo>
+        </xs:annotation>
+      </xs:element>
+      <xs:element name="pSeekOfficialCareUncomplicated2" type="om:inputValue">
+        <xs:annotation>
+          <xs:documentation>
+            Probability that a patient with recurrence of
+            uncomplicated disease seeks official care
+          </xs:documentation>
+          <xs:appinfo>
+            type:double;units:Dimensionless;min:0.0;max:1.0;name:Probability that a recurring patient seeks official care;
+          </xs:appinfo>
+        </xs:annotation>
+      </xs:element>
+      <xs:element name="pSeekOfficialCareSevere" type="om:inputValue">
+        <xs:annotation>
+          <xs:documentation>
+            Probability that a patient with severe disease
+            obtains appropriate care
+          </xs:documentation>
+          <xs:appinfo>
+            type:double;units:Dimensionless;min:0.0;max:1.0;name:Probability that a patient with severe disease obtains appropriate care;
+          </xs:appinfo>
+        </xs:annotation>
+      </xs:element>
+      <xs:element name="primaquine" minOccurs="0">
+        <xs:complexType>
+          <xs:all>
+            <xs:element name="pHumanCannotReceive" type="om:inputValue"/>
+            <xs:element name="pUseUncomplicated" type="om:inputValue"/>
+            <xs:element name="effectivenessOnUse" type="om:inputValue"/>
+          </xs:all>
+        </xs:complexType>
+      </xs:element>
+    </xs:sequence>
+    <xs:attribute name="name" type="xs:string" use="required">
+      <xs:annotation>
+        <xs:documentation>
+          Name of health system
+        </xs:documentation>
+        <xs:appinfo>type:string;name:Case Management model;</xs:appinfo>
+      </xs:annotation>
+    </xs:attribute>
+    <xs:attribute name="useDiagnosticUC" type="xs:boolean" default="false"/>
+  </xs:complexType>
+  <xs:complexType name="treatmentDetails">
+    <xs:sequence>
+      <xs:element maxOccurs="1" minOccurs="0" name="CQ" type="om:inputValue">
+        <xs:annotation>
+          <xs:documentation>Chloroquine</xs:documentation>
+          <xs:appinfo>type:list of elements;name:Chloroquine;</xs:appinfo>
+        </xs:annotation>
+      </xs:element>
+      <xs:element maxOccurs="1" minOccurs="0" name="SP" type="om:inputValue">
+        <xs:annotation>
+          <xs:documentation>
+            Sulphadoxine-pyrimethamine
+          </xs:documentation>
+          <xs:appinfo>type:list of elements;name:Sulphadoxine-pyrimethamine;</xs:appinfo>
+        </xs:annotation>
+      </xs:element>
+      <xs:element maxOccurs="1" minOccurs="0" name="AQ" type="om:inputValue">
+        <xs:annotation>
+          <xs:documentation>Amodiaquine</xs:documentation>
+          <xs:appinfo>type:list of elements;name:Amodiaquine</xs:appinfo>
+        </xs:annotation>
+      </xs:element>
+      <xs:element maxOccurs="1" minOccurs="0" name="SPAQ" type="om:inputValue">
+        <xs:annotation>
+          <xs:documentation>
+            Sulphadoxine-pyrimethamine/Amodiaquine
+          </xs:documentation>
+          <xs:appinfo>type:list of elements;name:Sulphadoxine-pyrimethamine/Amodiaquine;</xs:appinfo>
+        </xs:annotation>
+      </xs:element>
+      <xs:element maxOccurs="1" minOccurs="0" name="ACT" type="om:inputValue">
+        <xs:annotation>
+          <xs:documentation>
+            Artemisinine combination therapy
+          </xs:documentation>
+          <xs:appinfo>type: list of elements; name: Artemisinine combination therapy</xs:appinfo>
+        </xs:annotation>
+      </xs:element>
+      <xs:element maxOccurs="1" minOccurs="0" name="QN" type="om:inputValue">
+        <xs:annotation>
+          <xs:documentation>Quinine</xs:documentation>
+          <xs:appinfo>type:list of elements name:Quinine ;</xs:appinfo>
+        </xs:annotation>
+      </xs:element>
+      <xs:element name="selfTreatment" type="om:inputValue">
+        <xs:annotation>
+          <xs:documentation>
+            Probability of self-treatment
+          </xs:documentation>
+          <xs:appinfo>
+            type:double;units:Dimensionless;min:0;max:1name:P(self-treat);
+          </xs:appinfo>
+        </xs:annotation>
+      </xs:element>
+    </xs:sequence>
+  </xs:complexType>
+  <xs:complexType name="HSEventScheduler">
+    <xs:sequence>
+      <xs:element name="uncomplicated"    type="om:HSESCaseManagement"   />
+      <xs:element name="complicated"      type="om:HSESCaseManagement"   />
+      <xs:element name="ClinicalOutcomes" type="om:ClinicalOutcomes"     />
+      <xs:element name="NonMalariaFevers" type="om:HSESNMF" minOccurs="0"/>
+    </xs:sequence>
+  </xs:complexType>
+  <xs:complexType name="HSESCaseManagement">
+    <xs:annotation>
+      <xs:documentation>
+        A set of decisions and a set of treatments.
+      </xs:documentation>
+      <xs:appinfo>type:list of elements;name:Set of decisions;</xs:appinfo>
+    </xs:annotation>
+    <xs:sequence>
+      <xs:element name="decisions"  type="om:HSESDecisions"   />
+      <xs:element name="treatments" type="om:HSESTreatments"  />
+    </xs:sequence>
+  </xs:complexType>
+  <xs:complexType name="HSESDecisions">
+    <xs:annotation>
+      <xs:documentation>
+        Description of decisions for a case management tree. A generic view
+        of this tree would be that each decision is deterministic, or based on probabilities which
+        may depend on other decisions. Probabilistic decisions are described here.
+        
+        In general, each decision has a name, a defined set of outcome values, and a set of
+        dependent decisions mentioned by name. The following decisions, with their associated
+        outcomes, are provided by the code (and may not be included here):
+        
+        * case (uncomplicated only): Returns "UC1" if there is no recent history
+          of a malarial case, or "UC2" if there is.
+        * result: Dependent on decision "test", this
+          performs a parasite density test. Output is one of "none" (no test
+          performed), "positive", "negative".
+        
+        The following decisions must be described here:
+        
+        * test (uncomplicated only): Outputs must be "none", "microscopy" or
+          "RDT" to describe which test the "result" decision uses.
+        * treatment: Describes which treatment to use. Values aren't restricted
+          but must match up with a treatment described in the corresponding
+          "treatments" section.
+        * hospitalisation (complicated only): none, immediate or delayed.
+      </xs:documentation>
+      <xs:appinfo>name:Description of decisions;</xs:appinfo>
+    </xs:annotation>
+    <xs:sequence>
+      <xs:element name="decision" type="om:HSESDecision" minOccurs="0" maxOccurs="unbounded" />
+    </xs:sequence>
+  </xs:complexType>
+  <xs:complexType name="HSESDecision">
+    <xs:annotation>
+      <xs:documentation>
+        A decision describes rules for choosing between a set of values.
+        
+        Lexically, it can contain symbols matching "[_\.a-zA-Z0-9]+", round brackets: (),
+        braces: {} and colons. Whitespace is ignored except to separate symbols.
+        
+        Syntactically, it must match one TREE, where SYMBOL is a symbol described above.
+        (Here, "x|y" means x or y, "x+" means x occurs once or more, brackets show grouping.)
+        TREE := BRANCH_SET | OUTCOME
+        BRANCH_SET := BRANCH+
+        BRANCH := DECISION '(' VALUE ')' ( ':' OUTCOME | '{' TREE '}' )
+        OUTCOME, DECISION, VALUE := SYMBOL
+        
+        For each BRANCH_SET each BRANCH must result in the same DECISION. The
+        DECISION must be one of the dependencies mentioned in "depends". This
+        may be:
+        * another decision, in which case the VALUE immediately following in
+          brackets must correspond to one of its output values. The BRANCH_SET immediately
+          containing this BRANCH must represent each output value of the same decision
+          exactly once, and no parent BRANCH_SET may be for the same DECISION.
+        * "p": this entry indicates a probabilistic decision. Where the value is a
+          probability, the sum of all values for the BRANCH_SET must be 1 and the decision
+          must be associated directly with OUTCOMEs (not sub-TREEs).
+        * "age": this entry indicates an age-test. The VALUE must have the form "a-b",
+          indicating that this branch will be taken for individuals aged such
+          that <![CDATA[a <= age < b]]>, where a,b are non-negative real numbers
+          or the special value "inf", and <![CDATA[a <= b]]>. All VALUEs in the
+          BRANCH_SET must cover all possible (non-negative real) ages, with no
+          overlap (hence, smallest a must be 0 and greatest b must be inf).
+        
+        Semantically, each OUTCOME must be one of the values associated with this decision.
+      </xs:documentation>
+      <xs:appinfo>name:Help-seeking decision;</xs:appinfo>
+    </xs:annotation>
+    <xs:simpleContent>
+      <xs:extension base="xs:string">
+        <xs:attribute name="name" type="xs:string" use="required">
+          <xs:annotation>
+            <xs:documentation>
+              The name of this decision. The name must match the regular expression
+              "[_a-zA-Z0-9]+"; that is it can only contain letters, digits and _ characters
+              (no spaces, punctuation, etc.).
+            </xs:documentation>
+            <xs:appinfo>type:string;name:Name of decision;</xs:appinfo>
+          </xs:annotation>
+        </xs:attribute>
+        <xs:attribute name="depends" type="xs:string" use="required">
+          <xs:annotation>
+            <xs:documentation>
+              A comma-separated list of decisions that must have already been evaluated before
+              the current decision can be evaluated. May be empty. Each decision must be hard-coded or
+              described here. Can include the special decisions "p" and "age",
+              though "age" cannot be combined with any other dependency.
+            </xs:documentation>
+            <xs:appinfo>type: comma-separated list of elements; name:Preceding decisions;</xs:appinfo>
+          </xs:annotation>
+        </xs:attribute>
+        <xs:attribute name="values" type="xs:string" use="required">
+          <xs:annotation>
+            <xs:documentation>
+              A comma-separated list of outcome values this decision may have.
+              The name of each value must be of the same form as decision names (i.e.
+              only contain letters, digits and _ characters).
+            </xs:documentation>
+            <xs:appinfo>type: comma-separated list of elements; name:Outcome values;</xs:appinfo>
+          </xs:annotation>
+        </xs:attribute>
+      </xs:extension>
+    </xs:simpleContent>
+  </xs:complexType>
+  <xs:complexType name="HSESTreatments">
+    <xs:annotation>
+      <xs:documentation>
+        A list of drug treatment tables. Each should have a name corresponding to
+        one of the "drug" decision's values.
+      </xs:documentation>
+      <xs:appinfo>type:string;name:List of treatment tables;</xs:appinfo>
+    </xs:annotation>
+    <xs:sequence>
+      <xs:element name="treatment" type="om:HSESTreatment" minOccurs="0" maxOccurs="unbounded" />
+    </xs:sequence>
+  </xs:complexType>
+  <xs:complexType name="HSESTreatment">
+    <xs:annotation>
+      <xs:documentation>
+        A description of a base treatment schedule that includes modifiers to handle
+        delays, quality variations, etc.
+      </xs:documentation>
+      <xs:appinfo>type:list of elements;name:Description of a base treatment schedule;</xs:appinfo>
+    </xs:annotation>
+    <xs:sequence>
+      <xs:element name="schedule" type="om:HSESTreatmentSchedule" />
+      <xs:element name="modifier" type="om:HSESTreatmentModifier" minOccurs="0" maxOccurs="unbounded" />
+    </xs:sequence>
+    <xs:attribute name="name" type="xs:string" use="required">
+      <xs:annotation>
+        <xs:documentation>
+          Name corresponding to one of the drug decision's output values.
+        </xs:documentation>
+        <xs:appinfo>units:string;name:Treatment administered;</xs:appinfo>
+      </xs:annotation>
+    </xs:attribute>
+  </xs:complexType>
+  <xs:complexType name="HSESTreatmentSchedule">
+    <xs:annotation>
+      <xs:documentation>
+        The base (unmodified)schedule of drugs administered for this treatment.
+      </xs:documentation>
+      <xs:appinfo>type:list of elements;name:Base schedule of drugs for this treatment;</xs:appinfo>
+    </xs:annotation>
+    <xs:sequence>
+      <xs:element name="medicate" type="om:medicate" minOccurs="0" maxOccurs="unbounded" />
+    </xs:sequence>
+  </xs:complexType>
+  <xs:complexType name="medicate">
+    <xs:attribute name="drug" type="xs:string" use="required">
+      <xs:annotation>
+        <xs:documentation>
+      Abbreviated name of drug compound
+        </xs:documentation>
+        <xs:appinfo>type:string;name:drug;</xs:appinfo>
+      </xs:annotation>
+    </xs:attribute>
+    <xs:attribute name="mg" type="xs:double" use="required">
+      <xs:annotation>
+        <xs:documentation>Quantity of drug compound</xs:documentation>
+        <xs:appinfo>type:double;units:mg;name:drug dose;</xs:appinfo>
+      </xs:annotation>
+    </xs:attribute>
+    <xs:attribute name="hour" type="xs:double" use="required">
+      <xs:annotation>
+        <xs:documentation>
+        Number of hours past start of timestep this drug dose is administered
+        at (first dose should be at hour 0).
+      </xs:documentation>
+        <xs:appinfo>units:Hours;min:0;name:Time of administration;</xs:appinfo>
+      </xs:annotation>
+    </xs:attribute>
+    <xs:attribute name="duration" type="xs:double" use="optional">
+      <xs:annotation>
+        <xs:documentation>
+        If this attribute is given, use IV administration instead of orally.
+        
+        Specifies the number of hours during which the dose is administered.
+      </xs:documentation>
+        <xs:appinfo>type:double;units:Hours;min:0;name:Duration of administration;</xs:appinfo>
+      </xs:annotation>
+    </xs:attribute>
+  </xs:complexType>
+  <xs:complexType name="HSESTreatmentModifier">
+    <xs:annotation>
+      <xs:documentation>
+        A modifier for this treatment, according to the outputs of a decision.
+        
+        The "decision" attribute must be the name of a known decision. Then, there must be a set of
+        multipyQty, delay or selectTimeRange sub-elements, each of which corresponds to one value
+        output of the decision.
+      </xs:documentation>
+      <xs:appinfo>units:Choice of elements;name:Treatment modifier;</xs:appinfo>
+    </xs:annotation>
+    <xs:choice>
+      <xs:element name="multiplyQty" type="om:HSESTreatmentModifierEffect" minOccurs="0" maxOccurs="unbounded">
+        <xs:annotation>
+          <xs:documentation>
+            Multiplies the quantity of active ingredients of drugs administered.
+            
+            The "drugs" attribute is a comma-separated list of all active ingredients administered in
+            the base schedule (each must be listed once) and the content of this element is a comma-
+            separated list of multipliers for each active ingredient, listed in the same order as in
+            the "drugs" attribute. For example, with drugs="A,B" and content="0.5,1" the quantity of drug A is
+            halved while that of B is unchanged.
+          </xs:documentation>
+          <xs:appinfo>units:Comma-separated list of values;name:Active ingredient multipliers;</xs:appinfo>
+        </xs:annotation>
+      </xs:element>
+      <xs:element name="delay" type="om:HSESTreatmentModifierEffect" minOccurs="0" maxOccurs="unbounded">
+        <xs:annotation>
+          <xs:documentation>
+            Delays administration of drugs listed in the base schedule by so many hours.
+            
+            The "drugs" attribute is a comma-separated list of all active ingredients administered in
+            the base schedule (each must be listed once) and the content of this element is a comma-
+            separated list of delays (in hours) for each active ingredient, listed in the same order as in
+            the "drugs" attribute. E.g. with drugs="A,B" and content "0,6", drug A is administered as
+            in the base schedule while drug B is administered 6 hours later than specified.
+          </xs:documentation>
+          <xs:appinfo>units:Comma-separated list of values;name:Active ingredient delays;</xs:appinfo>
+        </xs:annotation>
+      </xs:element>
+      <xs:element name="selectTimeRange" type="om:HSESTreatmentModifierEffect" minOccurs="0" maxOccurs="unbounded">
+        <xs:annotation>
+          <xs:documentation>
+            Selects which drug doses to administer according to time of administration (before times
+            are modified by delays). Half-open interval: [x,y)
+            
+            The "drugs" attribute is a comma-separated list of all active ingredients administered in
+            the base schedule (each must be listed once) and the content of this element is a comma-
+            separated list of time-ranges (in hours) for each active ingredient, listed in the same
+            order as in the "drugs" attribute. The time-ranges should be of the form x-y and are
+            interpreted as the half-open interval [x,y); that is a drug listed with time t will only be
+            administered if <![CDATA[x <= t < y]]>.
+          </xs:documentation>
+          <xs:appinfo>type:Comma-separated list of values;name:Active ingredient time-ranges;</xs:appinfo>
+        </xs:annotation>
+      </xs:element>
+    </xs:choice>
+    <xs:attribute name="decision" type="xs:string" use="required">
+      <xs:annotation>
+        <xs:documentation>
+          Specifies the decision that this modifier acts on.
+        </xs:documentation>
+        <xs:appinfo>units:string;name:Decision</xs:appinfo>
+      </xs:annotation>
+    </xs:attribute>
+  </xs:complexType>
+  <xs:complexType name="HSESTreatmentModifierEffect">
+    <xs:attribute name="value" type="xs:string" use="required">
+      <xs:annotation>
+        <xs:documentation>
+          Specifies a value of the decision to act on.
+        </xs:documentation>
+        <xs:appinfo>type:string;name:Value of decision;</xs:appinfo>
+      </xs:annotation>
+    </xs:attribute>
+    <xs:attribute name="effect" type="xs:string" use="required">
+      <xs:annotation>
+        <xs:documentation>
+          Comma-separated list of the effect the modifier has on each drug, in
+          the form DRUG1(EFFECT1),DRUG2(EFFECT2), etc.
+        </xs:documentation>
+            <xs:appinfo>type:comma-separated list of strings;name:List of drugs affected;</xs:appinfo>
+      </xs:annotation>
+    </xs:attribute>
+    <xs:attribute name="affectsCost" type="xs:boolean" use="optional">
+      <xs:annotation>
+        <xs:documentation>
+          Does this affect the cost? If false, the effective drug usage (w.r.t.
+          cost)is unaffected by this modifier; if true it is. Defaults to true
+          (if omitted).
+          
+          Is meaningless for delays.
+        </xs:documentation>
+        <xs:appinfo>type:boolean;units:None;name:Affects cost?;</xs:appinfo>
+      </xs:annotation>
+    </xs:attribute>
+  </xs:complexType>
+  <xs:complexType name="ClinicalOutcomes">
+    <xs:annotation>
+      <xs:documentation>
+        Description of base parameters of the clinical model.
+      </xs:documentation>
+      <xs:appinfo>name:Clinical Outcomes;</xs:appinfo>
+    </xs:annotation>
+    <xs:sequence>
+      <xs:element name="maxUCSeekingMemory" type="xs:int">
+        <xs:annotation>
+          <xs:documentation>
+            Maximum number of timesteps (including first day of case) that an individual with an uncomplicated case of
+            malaria will remember he/she was sick before resetting. 
+          </xs:documentation>
+          <xs:appinfo>type:integer;name:Max UC treatment-seeking memory;units:Days;min:0;max:unbounded</xs:appinfo>
+        </xs:annotation>
+      </xs:element>
+      <xs:element name="uncomplicatedCaseDuration" type="xs:int">
+        <xs:annotation>
+          <xs:documentation>
+            Fixed length of an uncomplicated case of malarial or non-malarial
+            sickness (from treatment seeking until return to life-as-usual).
+            Usually 3.
+          </xs:documentation>
+          <xs:appinfo>type:integer;name:Uncomplicated case duration;units:Days;min:1;max:unbounded</xs:appinfo>
+        </xs:annotation>
+      </xs:element>
+      <xs:element name="complicatedCaseDuration" type="xs:int">
+        <xs:annotation>
+          <xs:documentation>
+            Fixed length of a complicated or severe case of malaria
+            (from treatment seeking until return to life-as-usual).
+          </xs:documentation>
+          <xs:appinfo>type:integer;name:Complicated case duration;units:Days;min:1;max:unbounded</xs:appinfo>
+        </xs:annotation>
+      </xs:element>
+      <xs:element name="complicatedRiskDuration" type="xs:int">
+        <xs:annotation>
+          <xs:documentation>
+            Number of days for which humans are at risk of death during a severe
+            or complicated case of malaria. Cannot be greater than the duration
+            of a complicated case or less than 1 day.
+          </xs:documentation>
+          <xs:appinfo>type:integer;name:Complicated risk duration;units:Days;min:1;max:unbounded</xs:appinfo>
+        </xs:annotation>
+      </xs:element>
+       <xs:element name="dailyPrImmUCTS" type="xs:double" maxOccurs="unbounded">
+        <xs:annotation>
+          <xs:documentation>
+            It is sometimes desirable to model delays to treatment-seeking in
+            uncomplicated cases. While treatment of drugs can be delayed within
+            case management trees to provide a similar effect, this doesn't
+            delay any of the decisions, including diagnostics using the current
+            parasite density.
+            
+            Instead a list of dailyPrImmUCTS elements can be used, describing
+            successive daily probabilities of treatment (sum must be 1). For
+            example, with a list of two elements with values 0.8 and 0.2, for
+            80% of UC cases the decision tree is evaluated immediately, and for
+            20% of cases evaluation is delayed by one day.
+            
+            For no delay, use one element with a value of 1.
+          </xs:documentation>
+          <xs:appinfo>type:double;name:Daily probability of immediate treatment seeking for uncomplicated cases;units:Dimensionless;min:0.0;max:1.0</xs:appinfo>
+        </xs:annotation>
+      </xs:element>
+    </xs:sequence>
+  </xs:complexType>
+  <xs:complexType name="HSESNMF">
+    <xs:annotation>
+      <xs:documentation>
+        Description of non-malaria fever health-system modelling (treatment,
+        outcomes and costing). Incidence is described by the 
+        model->clinical->NonMalariaFevers element. Non-malaria fevers are only
+        modelled if the NON_MALARIA_FEVERS option is used.
+        
+        As further explanation of the parameters below, we first take:
+        β₀ = logit(P₀) - β₃·P(need),
+        and then calculate the probability of antibiotic administration, P(AB),
+        dependent on treatment seeking location.
+        No seeking: P(AB) = 0
+        Informal sector: logit(P(AB)) = β₀ + β₄
+        Health facility: logit(P(AB)) = β₀ + β₁·I(neg) + β₂·I(pos) + β₃·I(need)
+        (where I(X) is 1 when event X is true and 0 otherwise,
+        logit(p)=log(p/(1-p)), event "need" is the event that death may occur
+        without treatment, events "neg" and "pos" are the events that a malaria
+        parasite diagnositic was used and indicated no parasites and parasites
+        respectively).
+      </xs:documentation>
+      <xs:appinfo>name:Non-malaria fevers;</xs:appinfo>
+    </xs:annotation>
+    <xs:sequence>
+      <xs:element name="prTreatment" type="xs:double">
+        <xs:annotation>
+          <xs:documentation>
+            Probability of a non-malaria fever being treated with an antibiotic
+            given that no malaria diagnostic was used but independent of need.
+            Symbol: P₀.
+          </xs:documentation>
+          <xs:appinfo>name:P(treatment|no diagnostic);units:Dimensionless;min:0.0;max:1.0;</xs:appinfo>
+        </xs:annotation>
+      </xs:element>
+      <xs:element name="effectNegativeTest" type="xs:double">
+        <xs:annotation>
+          <xs:documentation>
+            The effect of a negative malaria diagnostic on the odds ratio of
+            receiving antibiotics. Symbol: exp(β₁).
+          </xs:documentation>
+          <xs:appinfo>name:Effect of a negative test;</xs:appinfo>
+        </xs:annotation>
+      </xs:element>
+      <xs:element name="effectPositiveTest" type="xs:double">
+        <xs:annotation>
+          <xs:documentation>
+            The effect of a positive malaria diagnostic on the odds ratio of
+            receiving antibiotics. Symbol: exp(β₂).
+          </xs:documentation>
+          <xs:appinfo>name:Effect of a positive test;</xs:appinfo>
+        </xs:annotation>
+      </xs:element>
+      <xs:element name="effectNeed" type="xs:double">
+        <xs:annotation>
+          <xs:documentation>
+            The effect of needing antibiotic treatment on the odds ratio of
+            receiving antibiotics. Symbol: exp(β₃).
+          </xs:documentation>
+          <xs:appinfo>name:Effect of need;</xs:appinfo>
+        </xs:annotation>
+      </xs:element>
+      <xs:element name="effectInformal" type="xs:double">
+        <xs:annotation>
+          <xs:documentation>
+            The effect of seeking treatment from an informal provider (i.e.
+            a provider untrained in NMF diagnosis) on the odds ratio of
+            receiving antibiotics. Symbol: exp(β₄)
+          </xs:documentation>
+          <xs:appinfo>type:double;name:Effect of informal provider;</xs:appinfo>
+        </xs:annotation>
+      </xs:element>
+      <xs:element name="CFR" type="om:AgeGroupValues">
+        <xs:annotation>
+          <xs:documentation>
+            Base case fatality rate for non-malaria fevers (probability of
+            death from a fever requiring antibiotic treatment given that no
+            antibiotic treatment is received, per age-group).
+          </xs:documentation>
+          <xs:appinfo>name:Case fatality rate;units:Dimensionless;min:0.0;max:1.0;</xs:appinfo>
+        </xs:annotation>
+      </xs:element>
+      <xs:element name="TreatmentEfficacy" type="xs:double">
+        <xs:annotation>
+          <xs:documentation>
+            Probability that treatment would prevent a death (i.e. CFR is
+            multiplied by one minus this when treatment occurs).
+          </xs:documentation>
+          <xs:appinfo>type:double;units:Dimensionless;name:Treatment efficacy;min:0.0;max:1.0;</xs:appinfo>
+        </xs:annotation>
+      </xs:element>
+    </xs:sequence>
+  </xs:complexType>
+  <xs:complexType name="AgeGroupValues">
+    <xs:sequence>
+      <xs:element maxOccurs="unbounded" name="group">
+        <xs:annotation>
+          <xs:documentation>
+            A series of values according to age groups, each specified with
+            a lower-bound and a value. The first lower-bound specified must be
+            zero; a final upper-bound of infinity is added to complete the last
+            age group. At least one age group is required. Normally these are
+            interpolated by a continuous function (see interpolation attribute).
+          </xs:documentation>
+          <xs:appinfo>name:age group;</xs:appinfo>
+        </xs:annotation>
+        <xs:complexType>
+          <xs:complexContent>
+            <xs:extension base="om:inputValue">
+              <xs:attribute name="lowerbound" type="xs:double" use="required">
+                <xs:annotation>
+                  <xs:documentation>
+                    Lower bound of age group
+                  </xs:documentation>
+                  <xs:appinfo>units:Years;min:0;max:100;name:Lower bound;</xs:appinfo>
+                </xs:annotation>
+            </xs:attribute>
+            </xs:extension>
+          </xs:complexContent>
+        </xs:complexType>
+      </xs:element>
+    </xs:sequence>
+    <!-- NOTE: would specify default="linear" except for a possible bug in Code
+    Synthesis' XSD associated with creating blank AgeGroupValues elements -->
+    <xs:attribute name="interpolation" use="optional">
+      <xs:annotation>
+        <xs:documentation>
+          Interpolation algorithm. Normally it is desirable for age-based
+          values to be continuous w.r.t. age. By default linear interpolation
+          is used.
+          
+          With all algorithms except "none", the age groups are converted to a
+          set of points centred within each age range. Extra
+          points are added at each end (zero and infinity) to keep value
+          constant at both ends of the function. A zero-length age group may
+          be used as a kind of barrier to adjust the distribution; e.g. with
+          age group boundaries at 15, 20 and 25 years, a (linear) spline would
+          be drawn between ages 17.5 and 22.5, whereas with boundaries at
+          15, 20 and 20 years, a spline would be drawn between ages 17.5 and 20
+          years (may be desired if individuals are assumed to reach adult size
+          at 20).
+          
+          Algorithms:
+          1. none: input values are used directly
+          2. linear: straight lines (on an age vs. value graph) are used to
+          interpolate data points.
+        </xs:documentation>
+        <xs:appinfo>name:interpolation;</xs:appinfo>
+      </xs:annotation>
+      <xs:simpleType>
+        <xs:restriction base="xs:string">
+          <xs:enumeration value="none" />
+          <xs:enumeration value="linear" />
+        </xs:restriction>
+      </xs:simpleType>
+    </xs:attribute>
+  </xs:complexType>
+  <xs:complexType name="HSDiagnostic">
+    <!-- Description of a generic parasitaemia diagnostic. -->
+    <!-- Garki/non-Garki measurement biases are not taken into account by this
+      code; the effect could be included via parameterisation or via adjusting
+      input density. -->
+    <xs:sequence>
+      <xs:choice>
+        <xs:element name="deterministic">
+          <xs:annotation>
+            <xs:documentation>
+              Specify that an artificial deterministic test is used: drugs are
+              administered if parasite density is at least the minimum given.
+            </xs:documentation>
+            <xs:appinfo>name:Deterministic detection</xs:appinfo>
+          </xs:annotation>
+          <xs:complexType>
+            <xs:attribute name="minDensity" type="xs:double" use="required">
+              <xs:annotation>
+                <xs:documentation>
+                  The minimum density at which parasites can be detected. If 0,
+                  the test outcome is always positive.
+                </xs:documentation>
+                <xs:appinfo>type:double;name:Minimum detectible density;units:parasites/microlitre;min:0;</xs:appinfo>
+              </xs:annotation>
+            </xs:attribute>
+          </xs:complexType>
+        </xs:element>
+        <xs:element name="stochastic">
+          <xs:annotation>
+            <xs:documentation>
+              An improved model of detection which is non-deterministic, including
+              false positive results as well as false negatives.
+              
+              The probability of a positive outcome is modelled as 1 + s×(x/(x+d) - 1)
+              where x is the parasite density, d is the density at which the test outcome
+              has a 50% chance of being positive, and s is the probability of a positive
+              outcome given no parasites (the specificity).
+              
+              Some parameterisations:
+              
+              Microscopy sensitivity/specificity data in Africa;
+              Source: expert opinion — Allan Schapira
+                dens_50 = 20.0
+                specificity = .75
+              
+              RDT sensitivity/specificity for Plasmodium falciparum in Africa
+              Source: Murray et al (Clinical Microbiological Reviews, Jan. 2008)
+                dens_50 = 50.0;
+                specificity = .942;
+            </xs:documentation>
+            <xs:appinfo>name:Non-deterministic detection</xs:appinfo>
+          </xs:annotation>
+          <xs:complexType>
+            <xs:attribute name="dens_50" type="xs:double" use="required">
+              <xs:annotation>
+                <xs:documentation>
+                  The density at which the test outcome has a 50% chance of being positive.
+                </xs:documentation>
+                <xs:appinfo>type:double;name:Density 50;units:parasites/microlitre;min:0;</xs:appinfo>
+              </xs:annotation>
+            </xs:attribute>
+            <xs:attribute name="specificity" type="xs:double" use="required">
+              <xs:annotation>
+                <xs:documentation>
+                  The probability of a positive test outcome in the absense of parasites.
+                </xs:documentation>
+                <xs:appinfo>type:double;units:Dimensionless;name:Specificity;min:0;max:1;</xs:appinfo>
+              </xs:annotation>
+            </xs:attribute>
+          </xs:complexType>
+        </xs:element>
+      </xs:choice>
+    </xs:sequence>
+  </xs:complexType>
+  <!-- unused: we could use a list like this to describe all options
+  <xs:complexType name="TreatmentDescriptions">
+    <xs:annotation>
+      <xs:documentation>
+        This describes a set of different treatments.
+        
+        Currently it should contain descriptions of all 5-day timestep
+        treatment actions but does not include PK/PD model treatments.
+      </xs:documentation>
+      <xs:appinfo>name:Description of treatments;</xs:appinfo>
+    </xs:annotation>
+    <xs:sequence>
+      <xs:element name="option" maxOccurs="unbounded" type="om:TreatmentOption"/>
+    </xs:sequence>
+    </xs:complexType> -->
+  <xs:complexType name="TreatmentOption">
+    <xs:annotation>
+      <xs:documentation>
+        Describes the effects of the treatment, assuming this
+        compliance/adherence/... option is selected. Effects are described
+        in terms of a list of options, each of which acts independently but
+        with all effects being activated simultaneously.
+      </xs:documentation>
+      <xs:appinfo>name:Group (for compliance/adherence/drug effect);</xs:appinfo>
+    </xs:annotation>
+    <xs:sequence>
+      <xs:element name="clearInfections" minOccurs="0" maxOccurs="unbounded">
+        <xs:annotation>
+          <xs:documentation>
+            This clears infections according to several options: it can clear
+            all blood stage infections, all liver stage infections or both, and
+            it can act on multiple timesteps. To have a probability of no
+            action add another treatment option (which does nothing) and set
+            the probabilities of selection appropriately.
+            
+            This allows immediate (legacy) or delayed action, a prophylactic
+            period, and selection of which stages are targeted. It is a simple
+            model but appropriate enough for use with the five day timestep
+            when assuming no resistance and that drug
+            failure is mainly caused by bad drugs or compliance.
+            
+            The old treatment action for the five-day timestep model is
+            essentially this, with immediateAction (timesteps=-1) and
+            stage=both, except for the IPT model's SP action, which was more
+            like with timesteps>1 and stage=blood.
+          </xs:documentation>
+          <xs:appinfo>name:Prophylactic treatment;</xs:appinfo>
+        </xs:annotation>
+        <xs:complexType>
+          <xs:attribute name="timesteps" type="xs:int" use="required">
+            <xs:annotation>
+              <xs:documentation>
+                The number of timesteps during which this action remains
+                in effect (e.g. 2 means clear infections during the next
+                two timestep updates). Full clearance of the targeted stages
+                occurs during this time.
+                
+                A special value of -1 means act immediately (retrospectively);
+                this the old behaviour. A value of 1 means act on the next
+                timestep only.
+                
+                Both of these can be thought of as a model for short-acting
+                effective drug treatment; the main differences are that the
+                latter means parasite densities will remain high from the point
+                of view of surveys and diagnostics (i.e. mass screen and treat)
+                used before the next timestep and that the latter will also
+                remove infections starting the next timestep. Arguably the
+                latter is a better model, but the differences are perhaps
+                small, excepting where immediate treatment of fevers (i.e.
+                through the health system) can hide high parasite densities
+                from reporting and mass-screen-and-treat diagnostics. For
+                use by interventions, the latter model has nicer behaviour in
+                that the order of deployment of multiple interventions
+                deployed at the same time does not matter, and that the former
+                model retrospectively treats infections which may already have
+                caused fever, thus may have a lower health impact than it
+                should.
+                
+                It is recommended to use the new model (value 1, or greater
+                than 1 if prophylactic effect is desired) unless wanting to
+                emulate the old behaviour.
+                
+                Values of 0 or less than -1 are not allowed.
+              </xs:documentation>
+              <xs:appinfo>name:Length of effect;units:Timesteps;min:-1;</xs:appinfo>
+            </xs:annotation>
+          </xs:attribute>
+          <xs:attribute name="stage" use="required">
+            <xs:annotation>
+              <xs:documentation>
+                Controls whether liver-stage or blood-stage infections
+                are cleared, or both.
+                
+                Infections are considered liver-stage for one 5-day timestep,
+                blood-stage but pre-patent for some number of timesteps
+                (latentp - 1), then start the patent blood stage. If stage is
+                set to "liver", infections are only cleared during their first
+                timestep; if stage is set to "blood", infections are cleared
+                during pre-patent and patent blood stages; if stage is set to
+                "both" all infections are cleared.
+                
+                The old behaviour (oddly considering the drugs it is meant to
+                emulate) is to clear both stages, except for the IPT model of
+                SP action, which cleared only patent blood-stage infections.
+              </xs:documentation>
+              <xs:appinfo>name:Target stage;</xs:appinfo>
+            </xs:annotation>
+            <xs:simpleType>
+              <xs:restriction base="xs:string">
+                <xs:enumeration value="liver"/>
+                <xs:enumeration value="blood"/>
+                <xs:enumeration value="both"/>
+              </xs:restriction>
+            </xs:simpleType>
+          </xs:attribute>
+        </xs:complexType>
+      </xs:element>
+    </xs:sequence>
+    <xs:attribute name="name" type="xs:string" use="optional">
+      <xs:annotation>
+        <xs:documentation>
+          Describes what this compliance option represents (e.g.
+          "good compliance", "poor compliance with good drugs", ...).
+        </xs:documentation>
+        <xs:appinfo>name:Name;</xs:appinfo>
+      </xs:annotation>
+    </xs:attribute>
+    <!-- an identifier may be useful (see other comments, in particular in how
+    this is used for MDA interventions)
+    <xs:attribute name="id" type="xs:string" use="required">
+      <xs:annotation>
+        <xs:documentation>
+          A textual identifier for this treatment option.
+        </xs:documentation>
+        <xs:appinfo>name:Identifier;</xs:appinfo>
+      </xs:annotation>
+    </xs:attribute>
+    -->
+  </xs:complexType>
+</xs:schema>