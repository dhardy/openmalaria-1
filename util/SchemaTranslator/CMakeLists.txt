--- conflicted
+++ resolved
@@ -7,7 +7,6 @@
 # development, and especially since the compile script is slow and rebuilds
 # everything every time, don't invoke it here.
 
-<<<<<<< HEAD
 # find_program (JAVAC javac DOC "Path to javac (Java compiler)")
 # find_program (JAR jar DOC "Path to jar (Java archive tool)")
 # 
@@ -25,7 +24,7 @@
 #     set (JAVA_FILE ${CMAKE_CURRENT_SOURCE_DIR}/${SOURCE_NAME}.java)
 #     add_custom_command (OUTPUT ${ST_CLASS}
 #       DEPENDS ${JAVA_FILE}
-#       COMMAND ${JAVAC} -d ${CMAKE_CURRENT_BINARY_DIR} ${JAVA_FILE}
+#       COMMAND ${JAVAC} -source 1.6 -target 1.6 -d ${CMAKE_CURRENT_BINARY_DIR} ${JAVA_FILE}
 #       COMMENT "Compiling ${JAVA_FILE}"
 #       VERBATIM
 #     )
@@ -50,46 +49,4 @@
 #   file( MAKE_DIRECTORY ${CMAKE_CURRENT_BINARY_DIR}/scenarios ${CMAKE_CURRENT_BINARY_DIR}/translatedScenarios )
 # else()
 #   message(WARNING "Couldn't find javac or jar (Java compiler and archive tool). I can still build OpenMalaria, but not the SchemaTranslator tool.")
-# endif(JAVAC AND JAR)
-=======
-if (JAVAC AND JAR)
-  # inputs: sources and manifest
-  set (SOURCE_NAMES
-    SchemaTranslator
-  )
-  set (ST_MANIFEST ${CMAKE_CURRENT_SOURCE_DIR}/manifest.mft)
-  
-  set (ST_CLASSES "")
-  foreach (SOURCE_NAME ${SOURCE_NAMES})
-    set (ST_CLASS ${CMAKE_CURRENT_BINARY_DIR}/${SOURCE_NAME}.class)
-    list(APPEND ST_CLASSES ${SOURCE_NAME}.class)
-    set (JAVA_FILE ${CMAKE_CURRENT_SOURCE_DIR}/${SOURCE_NAME}.java)
-    add_custom_command (OUTPUT ${ST_CLASS}
-      DEPENDS ${JAVA_FILE}
-      COMMAND ${JAVAC} -source 1.6 -target 1.6 -d ${CMAKE_CURRENT_BINARY_DIR} ${JAVA_FILE}
-      COMMENT "Compiling ${JAVA_FILE}"
-      VERBATIM
-    )
-  endforeach (SOURCE_NAME)
-
-  set( ST_JAR ${CMAKE_CURRENT_BINARY_DIR}/SchemaTranslator.jar )
-  file(GLOB ST_ALL_CLASSES ${CMAKE_CURRENT_BINARY_DIR}/*.class)
-  # above gives absolute paths; need relative because jar tool stores full path
-  set(ST_REL_CLASSES "")
-  foreach(CLASS ${ST_ALL_CLASSES})
-    file(RELATIVE_PATH REL_CLASS ${CMAKE_CURRENT_BINARY_DIR} ${CLASS})
-    list(APPEND ST_REL_CLASSES ${REL_CLASS})
-  endforeach(CLASS)
-  add_custom_command (OUTPUT ${ST_JAR}
-    DEPENDS ${ST_CLASSES} # not quite true, but good enough
-    COMMAND ${JAR} cmf ${ST_MANIFEST} ${ST_JAR} ${ST_REL_CLASSES}
-    WORKING_DIRECTORY ${CMAKE_CURRENT_BINARY_DIR}
-    COMMENT "Creating jar ${ST_JAR}"
-    VERBATIM
-  )
-  add_custom_target (st_jar ALL DEPENDS ${ST_JAR})
-  file( MAKE_DIRECTORY ${CMAKE_CURRENT_BINARY_DIR}/scenarios ${CMAKE_CURRENT_BINARY_DIR}/translatedScenarios )
-else()
-  message(WARNING "Couldn't find javac or jar (Java compiler and archive tool). I can still build OpenMalaria, but not the SchemaTranslator tool.")
-endif(JAVAC AND JAR)
->>>>>>> b061d610
+# endif(JAVAC AND JAR)