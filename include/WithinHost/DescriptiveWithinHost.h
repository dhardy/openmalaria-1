/* This file is part of OpenMalaria.
 * 
<<<<<<< HEAD
 * Copyright (C) 2005-2014 Swiss Tropical and Public Health Institute
=======
 * Copyright (C) 2005-2014 Swiss Tropical and Public Health Institute 
>>>>>>> ab7cca6f
 * Copyright (C) 2005-2014 Liverpool School Of Tropical Medicine
 * 
 * OpenMalaria is free software; you can redistribute it and/or modify
 * it under the terms of the GNU General Public License as published by
 * the Free Software Foundation; either version 2 of the License, or (at
 * your option) any later version.
 * 
 * This program is distributed in the hope that it will be useful, but
 * WITHOUT ANY WARRANTY; without even the implied warranty of
 * MERCHANTABILITY or FITNESS FOR A PARTICULAR PURPOSE.  See the GNU
 * General Public License for more details.
 * 
 * You should have received a copy of the GNU General Public License
 * along with this program; if not, write to the Free Software
 * Foundation, Inc., 51 Franklin Street, Fifth Floor, Boston, MA 02110-1301, USA.
 */

#ifndef Hmod_WithinHost_Descriptive
#define Hmod_WithinHost_Descriptive

#include "WithinHost/WHFalciparum.h"
#include "WithinHost/Infection/DescriptiveInfection.h"

using namespace std;

namespace OM { namespace WithinHost {

/*! Old Within Host Model class.
 *
 * Note: this implementation has a few bugs with (hopefully) small effect
 * conditionally fixed (see MAX_DENS_CORRECTION and
 * INNATE_MAX_DENS). Thus results can be preserved. */
class DescriptiveWithinHostModel : public WHFalciparum {
public:
  /// Create a new WHM
  DescriptiveWithinHostModel();
  virtual ~DescriptiveWithinHostModel();
  
  virtual void importInfection();
  /// load an infection from a checkpoint
  virtual void loadInfection(istream& stream);
<<<<<<< HEAD
  virtual void clearAllInfections();
  virtual void clearImmunity();
=======
  virtual void effectiveTreatment();
  virtual void immuneSuppression();
>>>>>>> ab7cca6f
  
  virtual void update(int nNewInfs, double ageInYears, double BSVEfficacy);
  
  virtual void addProphylacticEffects(const vector<double>& pClearanceByTime);
  
protected:
  virtual DescriptiveInfection* createInfection ();
  virtual InfectionCount countInfections () const;
  
  /// IPT extension
  virtual bool eventSPClears (DescriptiveInfection* inf) { return false; }
  
  virtual void drugAction();    // for prophylactic effect;     //TODO(drug action)
  
  virtual void checkpoint (istream& stream);
  virtual void checkpoint (ostream& stream);
  
  /** The list of all infections this human has.
   * 
   * Since infection models and within host models are very much intertwined,
   * the idea is that each WithinHostModel has its own list of infections. */
  std::list<DescriptiveInfection*> infections;
};

} }
#endif<|MERGE_RESOLUTION|>--- conflicted
+++ resolved
@@ -1,10 +1,6 @@
 /* This file is part of OpenMalaria.
  * 
-<<<<<<< HEAD
  * Copyright (C) 2005-2014 Swiss Tropical and Public Health Institute
-=======
- * Copyright (C) 2005-2014 Swiss Tropical and Public Health Institute 
->>>>>>> ab7cca6f
  * Copyright (C) 2005-2014 Liverpool School Of Tropical Medicine
  * 
  * OpenMalaria is free software; you can redistribute it and/or modify
@@ -46,13 +42,8 @@
   virtual void importInfection();
   /// load an infection from a checkpoint
   virtual void loadInfection(istream& stream);
-<<<<<<< HEAD
-  virtual void clearAllInfections();
+  virtual void effectiveTreatment();
   virtual void clearImmunity();
-=======
-  virtual void effectiveTreatment();
-  virtual void immuneSuppression();
->>>>>>> ab7cca6f
   
   virtual void update(int nNewInfs, double ageInYears, double BSVEfficacy);
   
