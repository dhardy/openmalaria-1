--- conflicted
+++ resolved
@@ -22,21 +22,18 @@
 
 #include "Global.h"
 #include "PopulationAgeStructure.h"
+#include "Host/Human.h"
 #include "Transmission/TransmissionModel.h"
 
 #include <boost/ptr_container/ptr_list.hpp>
 #include <fstream>
 
-<<<<<<< HEAD
-namespace scnXml{ class Scenario; }
-namespace OM
-{
-=======
+namespace scnXml{
+    class EntoData;
+    class Scenario;
+}
 namespace OM {
-namespace Host {
-    class Human;
-}
->>>>>>> ab7cca6f
+    class Parameters;
 
 //! The simulated human population
 class Population
