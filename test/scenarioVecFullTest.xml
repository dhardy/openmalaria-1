<?xml version="1.0" encoding="UTF-8" standalone="no"?>
<om:scenario xmlns:xsi="http://www.w3.org/2001/XMLSchema-instance" name="Full set of interventions" schemaVersion="32" xsi:schemaLocation="http://openmalaria.org/schema/scenario_32 scenario_current.xsd" xmlns:om="http://openmalaria.org/schema/scenario_32">
  <demography maximumAgeYrs="90" name="Ifakara" popSize="150">
    <ageGroup lowerbound="0">
      <group poppercent="3.474714994" upperbound="1"/>
      <group poppercent="12.76004028" upperbound="5"/>
      <group poppercent="14.52151394" upperbound="10"/>
      <group poppercent="12.75565434" upperbound="15"/>
      <group poppercent="10.836323739999999" upperbound="20"/>
      <group poppercent="8.393312454" upperbound="25"/>
      <group poppercent="7.001421452" upperbound="30"/>
      <group poppercent="5.800587654" upperbound="35"/>
      <group poppercent="5.102136612" upperbound="40"/>
      <group poppercent="4.182561874" upperbound="45"/>
      <group poppercent="3.339409351" upperbound="50"/>
      <group poppercent="2.986112356" upperbound="55"/>
      <group poppercent="2.555766582" upperbound="60"/>
      <group poppercent="2.332763433" upperbound="65"/>
      <group poppercent="1.77400255" upperbound="70"/>
      <group poppercent="1.008525491" upperbound="75"/>
      <group poppercent="0.74167341" upperbound="80"/>
      <group poppercent="0.271863401" upperbound="85"/>
      <group poppercent="0.161614642" upperbound="90"/>
    </ageGroup>
  </demography>
  <monitoring name="Quarterly Surveys">
    <continuous period="1">
      <option name="input EIR" value="true"/>
      <option name="simulated EIR" value="true"/>
      <option name="human infectiousness" value="true"/>
      <option name="N_v0" value="true"/>
      <option name="immunity h" value="true"/>
      <option name="immunity Y" value="true"/>
      <option name="new infections" value="true"/>
      <option name="num transmitting humans" value="true"/>
      <!--<option name="nets owned" value="true"/>
      <option name="mean hole index"/>
      <option name="mean insecticide content"/>-->
      <option name="alpha" value="true"/>
      <option name="P_B" value="false"/>
      <option name="P_C*P_D" value="false"/>
    </continuous>
    <SurveyOptions>
      <option name="nHost" value="true"/>
      <option name="nPatent" value="true"/>
      <option name="sumlogDens" value="true"/>
      <option name="nTransmit" value="true"/>
      <option name="nTreatments1" value="true"/>
      <option name="nTreatments2" value="true"/>
      <option name="nTreatments3" value="true"/>
      <option name="nUncomp" value="true"/>
      <option name="nSevere" value="true"/>
      <option name="nDirDeaths" value="true"/>
      <option name="nEPIVaccinations" value="true"/>
      <option name="nMassVaccinations" value="true"/>
      <option name="annAvgK" value="true"/>
      <option name="Vector_Nv0" value="true"/>
      <option name="Vector_Nv" value="true"/>
      <option name="Vector_Ov" value="true"/>
      <option name="Vector_Sv" value="true"/>
      <option name="inputEIR" value="true"/>
      <option name="simulatedEIR" value="true"/>
      <option name="allCauseIMR"/>
      <option name="nMDAs"/>
      <option name="nCtsMDA"/>
      <option name="nMassGVI"/>
    </SurveyOptions>
    <surveys detectionLimit="40">
      <surveyTime>1</surveyTime>
      <surveyTime>19</surveyTime>
      <surveyTime>37</surveyTime>
      <surveyTime>55</surveyTime>
      <surveyTime>74</surveyTime>
      <surveyTime>92</surveyTime>
      <surveyTime>110</surveyTime>
      <surveyTime>128</surveyTime>
      <surveyTime>147</surveyTime>
      <surveyTime>165</surveyTime>
      <surveyTime>183</surveyTime>
      <surveyTime>201</surveyTime>
      <surveyTime>220</surveyTime>
      <surveyTime>238</surveyTime>
      <surveyTime>256</surveyTime>
      <surveyTime>274</surveyTime>
      <surveyTime>293</surveyTime>
      <surveyTime>311</surveyTime>
      <surveyTime>329</surveyTime>
      <surveyTime>347</surveyTime>
      <surveyTime>366</surveyTime>
      <surveyTime>384</surveyTime>
      <surveyTime>402</surveyTime>
      <surveyTime>420</surveyTime>
      <surveyTime>439</surveyTime>
      <surveyTime>457</surveyTime>
      <surveyTime>475</surveyTime>
      <surveyTime>493</surveyTime>
      <surveyTime>512</surveyTime>
      <surveyTime>530</surveyTime>
      <surveyTime>548</surveyTime>
      <surveyTime>566</surveyTime>
      <surveyTime>585</surveyTime>
      <surveyTime>603</surveyTime>
      <surveyTime>621</surveyTime>
      <surveyTime>639</surveyTime>
      <surveyTime>658</surveyTime>
      <surveyTime>676</surveyTime>
      <surveyTime>694</surveyTime>
      <surveyTime>712</surveyTime>
      <surveyTime>731</surveyTime>
      <surveyTime>749</surveyTime>
      <surveyTime>767</surveyTime>
      <surveyTime>785</surveyTime>
      <surveyTime>804</surveyTime>
      <surveyTime>822</surveyTime>
      <surveyTime>840</surveyTime>
      <surveyTime>858</surveyTime>
      <surveyTime>877</surveyTime>
      <surveyTime>895</surveyTime>
      <surveyTime>913</surveyTime>
      <surveyTime>931</surveyTime>
      <surveyTime>950</surveyTime>
      <surveyTime>968</surveyTime>
      <surveyTime>986</surveyTime>
      <surveyTime>1004</surveyTime>
      <surveyTime>1023</surveyTime>
      <surveyTime>1041</surveyTime>
      <surveyTime>1059</surveyTime>
      <surveyTime>1077</surveyTime>
      <surveyTime>1096</surveyTime>
      <surveyTime>1114</surveyTime>
      <surveyTime>1132</surveyTime>
      <surveyTime>1150</surveyTime>
      <surveyTime>1169</surveyTime>
      <surveyTime>1187</surveyTime>
      <surveyTime>1205</surveyTime>
      <surveyTime>1223</surveyTime>
      <surveyTime>1242</surveyTime>
      <surveyTime>1260</surveyTime>
      <surveyTime>1278</surveyTime>
      <surveyTime>1296</surveyTime>
      <surveyTime>1315</surveyTime>
      <surveyTime>1333</surveyTime>
      <surveyTime>1351</surveyTime>
      <surveyTime>1369</surveyTime>
      <surveyTime>1388</surveyTime>
      <surveyTime>1406</surveyTime>
      <surveyTime>1424</surveyTime>
      <surveyTime>1442</surveyTime>
      <surveyTime>1461</surveyTime>
    </surveys>
    <ageGroup lowerbound="0">
      <group upperbound="0.25"/>
      <group upperbound="0.5"/>
      <group upperbound="0.75"/>
      <group upperbound="1"/>
      <group upperbound="1.5"/>
      <group upperbound="2"/>
      <group upperbound="3"/>
      <group upperbound="4"/>
      <group upperbound="5"/>
      <group upperbound="6"/>
      <group upperbound="7"/>
      <group upperbound="8"/>
      <group upperbound="9"/>
      <group upperbound="10"/>
      <group upperbound="12"/>
      <group upperbound="14"/>
      <group upperbound="16"/>
      <group upperbound="18"/>
      <group upperbound="20"/>
      <group upperbound="25"/>
      <group upperbound="30"/>
      <group upperbound="35"/>
      <group upperbound="40"/>
      <group upperbound="45"/>
      <group upperbound="50"/>
      <group upperbound="55"/>
      <group upperbound="60"/>
      <group upperbound="65"/>
      <group upperbound="70"/>
      <group upperbound="99"/>
    </ageGroup>
  </monitoring>
  <interventions name="Full Set">
    <human>
      <component id="MDA">
        <MDA>
          <effects>
            <option name="prophylactic blood and liver" pSelection="1">
              <!-- this is a weird description, used only to test the model -->
              <clearInfections timesteps="4" stage="blood"/>
              <clearInfections timesteps="5" stage="liver"/>
            </option>
          </effects>
        </MDA>
      </component>
      <component id="PevDrug">
        <!-- this is a made-up short-effect pre-erythrocytic effect drug -->
        <PEV>
          <decay L="0.548" function="smooth-compact"/>
          <efficacyB value="1.5"/>
          <initialEfficacy value="0.5"/>
        </PEV>
      </component>
      <component id="TBV">
        <TBV>
          <decay L="10.0" function="exponential"/>
          <efficacyB value="10"/>
          <initialEfficacy value="0.512"/>
          <initialEfficacy value="0.64"/>
          <initialEfficacy value="0.8"/>
        </TBV>
      </component>
      <component id="PEV">
        <PEV>
          <decay L="10.0" function="exponential" mu="0" sigma="0.2"/>
          <efficacyB value="10"/>
          <initialEfficacy value="0.512"/>
          <initialEfficacy value="0.64"/>
          <initialEfficacy value="0.8"/>
        </PEV>
      </component>
      <component id="ITN" name="Extended ITNs">
        <ITN>
          <usage value="0.8"/>
          <holeRate mean=".9" sigma=".8"/>
          <ripRate mean=".7" sigma=".8"/>
          <ripFactor value="0.4"/>
          <initialInsecticide mu="70" sigma="20"/>
          <insecticideDecay L="2.2" function="exponential" mu="-0.32" sigma="0.8"/>
          <attritionOfNets L="12" function="smooth-compact" k="2"/>
          <anophelesParams mosquito="gambiae_ss" propActive="1">
            <deterrency holeFactor="0.5" holeScalingFactor="0.1" insecticideFactor="0.67" insecticideScalingFactor="0.1" interactionFactor="1.492537"/>
            <preprandialKillingEffect baseFactor="0.09" holeFactor="0.57" holeScalingFactor="0.1" insecticideFactor="0.604" insecticideScalingFactor="1" interactionFactor="-0.424"/>
            <postprandialKillingEffect baseFactor="0.10" holeFactor="0" holeScalingFactor="0.1" insecticideFactor="0.55" insecticideScalingFactor="0.1" interactionFactor="0"/>
          </anophelesParams>
          <anophelesParams mosquito="funestus" propActive="1">
            <deterrency holeFactor="0.5" holeScalingFactor="0.1" insecticideFactor="0.67" insecticideScalingFactor="0.1" interactionFactor="1.492537"/>
            <preprandialKillingEffect baseFactor="0.09" holeFactor="0.57" holeScalingFactor="0.1" insecticideFactor="0.604" insecticideScalingFactor="1" interactionFactor="-0.424"/>
            <postprandialKillingEffect baseFactor="0.10" holeFactor="0" holeScalingFactor="0.1" insecticideFactor="0.55" insecticideScalingFactor="0.1" interactionFactor="0"/>
          </anophelesParams>
          <anophelesParams mosquito="arabiensis" propActive="1">
            <deterrency holeFactor="0.5" holeScalingFactor="0.1" insecticideFactor="0.1" insecticideScalingFactor="0.1" interactionFactor="1.492537"/>
            <preprandialKillingEffect baseFactor="0.09" holeFactor="0.57" holeScalingFactor="0.1" insecticideFactor="0.604" insecticideScalingFactor="0.1" interactionFactor="-0.424"/>
            <postprandialKillingEffect baseFactor="0.10" holeFactor="0" holeScalingFactor="0.1" insecticideFactor="0.55" insecticideScalingFactor="0.1" interactionFactor="0"/>
          </anophelesParams>
        </ITN>
      </component>
      <component id="GVI" name="DDT test">
        <GVI>
          <decay L="0.5" function="exponential"/>
          <anophelesParams mosquito="gambiae_ss" propActive="1">
            <deterrency value="0.56"/>
            <preprandialKillingEffect value="0"/>
            <postprandialKillingEffect value="0.24"/>
          </anophelesParams>
          <anophelesParams mosquito="funestus" propActive="1">
            <deterrency value="0.56"/>
            <preprandialKillingEffect value="0"/>
            <postprandialKillingEffect value="0.24"/>
          </anophelesParams>
          <anophelesParams mosquito="arabiensis" propActive="1">
            <deterrency value="0.56"/>
            <preprandialKillingEffect value="0"/>
            <postprandialKillingEffect value="0.24"/>
          </anophelesParams>
        </GVI>
      </component>
      <component id="vectorDeterrent" name="hypothetical deterrency">
        <GVI>
          <decay L="4" function="exponential"/>
          <anophelesParams mosquito="gambiae_ss">
            <deterrency value="0.2"/>
          </anophelesParams>
          <anophelesParams mosquito="funestus">
            <deterrency value="0.2"/>
          </anophelesParams>
          <anophelesParams mosquito="arabiensis">
            <deterrency value="0.2"/>
          </anophelesParams>
        </GVI>
      </component>
      <deployment>
        <component id="MDA"/>
        <component id="PevDrug"/>
        <continuous>
          <deploy coverage="0.15" targetAgeYrs="0.75"/>
        </continuous>
        <timed>
          <deploy coverage="0.75" time="300"/>
          <deploy coverage="0.8" time="780"/>
        </timed>
      </deployment>
      <deployment>
        <component id="TBV"/>
        <component id="PEV"/>
        <continuous>
          <deploy coverage="0.4" targetAgeYrs="0.0833" vaccMaxCumDoses="1" vaccMinPrevDoses="0"/>
          <deploy coverage="0.4" targetAgeYrs="0.17" vaccMaxCumDoses="2" vaccMinPrevDoses="1"/>
          <deploy coverage="0.4" targetAgeYrs="0.25" vaccMaxCumDoses="3" vaccMinPrevDoses="2"/>
        </continuous>
        <timed>
          <deploy coverage="0.5" time="7" vaccMaxCumDoses="3"/>
          <deploy coverage="0.5" time="366" vaccMaxCumDoses="3"/>
          <deploy coverage="0.5" time="731" vaccMaxCumDoses="3"/>
          <deploy coverage="0.5" time="1096" vaccMaxCumDoses="3"/>
        </timed>
      </deployment>
      <deployment name="Extended ITNs">
        <component id="ITN"/>
        <continuous>
          <deploy coverage="0.5" targetAgeYrs="0.0833"/>
        </continuous>
        <timed>
          <deploy coverage="0.95" time="7"/>
        </timed>
      </deployment>
      <deployment name="DDT test">
        <component id="GVI"/>
        <timed>
          <deploy coverage="0.7" time="80"/>
        </timed>
      </deployment>
      <deployment name="hypothetical deterrency">
        <component id="vectorDeterrent"/>
        <timed>
          <deploy coverage="0.7" time="200"/>
        </timed>
      </deployment>
    </human>
  </interventions>
  <healthSystem>
    <ImmediateOutcomes name="Tanzania ACT">
      <drugRegimen firstLine="ACT" inpatient="QN" secondLine="ACT"/>
      <initialACR>
        <ACT value="0.85"/>
        <QN value="0.998"/>
        <selfTreatment value="0.63"/>
      </initialACR>
      <compliance>
        <ACT value="0.9"/>
        <selfTreatment value="0.85"/>
      </compliance>
      <nonCompliersEffective>
        <ACT value="0"/>
        <selfTreatment value="0"/>
      </nonCompliersEffective>
      <treatmentActions>
        <ACT name="clear blood-stage infections">
          <clearInfections stage="blood" timesteps="1"/>
        </ACT>
        <QN name="clear blood-stage infections">
          <clearInfections stage="blood" timesteps="1"/>
        </QN>
      </treatmentActions>
      <pSeekOfficialCareUncomplicated1 value="0.04"/>
      <pSelfTreatUncomplicated value="0.01"/>
      <pSeekOfficialCareUncomplicated2 value="0.04"/>
      <pSeekOfficialCareSevere value="0.48"/>
    </ImmediateOutcomes>
    <CFR>
      <group lowerbound="0" value="0.09189"/>
      <group lowerbound="0.25" value="0.0810811"/>
      <group lowerbound="0.75" value="0.0648649"/>
      <group lowerbound="1.5" value="0.0689189"/>
      <group lowerbound="2.5" value="0.0675676"/>
      <group lowerbound="3.5" value="0.0297297"/>
      <group lowerbound="4.5" value="0.0459459"/>
      <group lowerbound="7.5" value="0.0945946"/>
      <group lowerbound="12.5" value="0.1243243"/>
      <group lowerbound="15" value="0.1378378"/>
    </CFR>
    <pSequelaeInpatient interpolation="none">
      <group lowerbound="0.0" value="0.0132"/>
      <group lowerbound="5.0" value="0.005"/>
    </pSequelaeInpatient>
  </healthSystem>
  <entomology mode="dynamic" name="Namawala">
    <vector>
      <anopheles mosquito="gambiae_ss" propInfected="0.078" propInfectious="0.021">
        <seasonality annualEIR="24.826144381650714" input="EIR">
          <fourierSeries EIRRotateAngle="0">
            <coeffic a="0.8968" b="2.678"/>
            <coeffic a="-0.4551" b="2.599"/>
          </fourierSeries>
        </seasonality>
        <mosq minInfectedThreshold="0.001">
          <mosqRestDuration value="3"/>
          <extrinsicIncubationPeriod value="11"/>
          <mosqLaidEggsSameDayProportion value="0.313"/>
          <mosqSeekingDuration value="0.33"/>
          <mosqSurvivalFeedingCycleProbability value="0.623"/>
          <availabilityVariance value="0"/>
          <mosqProbBiting mean="0.95" variance="0"/>
          <mosqProbFindRestSite mean="0.95" variance="0"/>
          <mosqProbResting mean="0.99" variance="0"/>
          <mosqProbOvipositing value="0.88"/>
          <mosqHumanBloodIndex value="0.939"/>
        </mosq>
        <nonHumanHosts name="unprotectedAnimals">
          <mosqRelativeEntoAvailability value="1.0"/>
          <mosqProbBiting value="0.95"/>
          <mosqProbFindRestSite value="0.95"/>
          <mosqProbResting value="0.99"/>
        </nonHumanHosts>
      </anopheles>
      <anopheles mosquito="funestus" propInfected="0.078" propInfectious="0.021">
        <seasonality annualEIR="77.00628873180102" input="EIR">
          <fourierSeries EIRRotateAngle="0">
            <coeffic a="-4.546" b="2.252"/>
            <coeffic a="-0.2198" b="-0.00743"/>
          </fourierSeries>
        </seasonality>
        <mosq minInfectedThreshold="0.001">
          <mosqRestDuration value="3"/>
          <extrinsicIncubationPeriod value="11"/>
          <mosqLaidEggsSameDayProportion value="0.616"/>
          <mosqSeekingDuration value="0.33"/>
          <mosqSurvivalFeedingCycleProbability value="0.611"/>
          <availabilityVariance value="0"/>
          <mosqProbBiting mean="0.95" variance="0"/>
          <mosqProbFindRestSite mean="0.95" variance="0"/>
          <mosqProbResting mean="0.99" variance="0"/>
          <mosqProbOvipositing value="0.88"/>
          <mosqHumanBloodIndex value="0.98"/>
        </mosq>
        <nonHumanHosts name="unprotectedAnimals">
          <mosqRelativeEntoAvailability value="1.0"/>
          <mosqProbBiting value="0.95"/>
          <mosqProbFindRestSite value="0.95"/>
          <mosqProbResting value="0.99"/>
        </nonHumanHosts>
      </anopheles>
      <anopheles mosquito="arabiensis" propInfected="0.078" propInfectious="0.021">
        <seasonality annualEIR="223.38512656454782" input="EIR">
          <fourierSeries EIRRotateAngle="0">
            <coeffic a="0.8968" b="2.678"/>
            <coeffic a="-0.4551" b="2.599"/>
          </fourierSeries>
        </seasonality>
        <mosq minInfectedThreshold="0.001">
          <mosqRestDuration value="3"/>
          <extrinsicIncubationPeriod value="11"/>
          <mosqLaidEggsSameDayProportion value="0.313"/>
          <mosqSeekingDuration value="0.33"/>
          <mosqSurvivalFeedingCycleProbability value="0.623"/>
          <availabilityVariance value="0"/>
          <mosqProbBiting mean="0.95" variance="0"/>
          <mosqProbFindRestSite mean="0.95" variance="0"/>
          <mosqProbResting mean="0.99" variance="0"/>
          <mosqProbOvipositing value="0.88"/>
          <mosqHumanBloodIndex value="0.871"/>
        </mosq>
        <nonHumanHosts name="unprotectedAnimals">
          <mosqRelativeEntoAvailability value="1.0"/>
          <mosqProbBiting value="0.95"/>
          <mosqProbFindRestSite value="0.95"/>
          <mosqProbResting value="0.99"/>
        </nonHumanHosts>
      </anopheles>
      <nonHumanHosts name="unprotectedAnimals" number="1.0"/>
    </vector>
  </entomology>
  <model>
    <ModelOptions>
      <option name="LOGNORMAL_MASS_ACTION" value="true"/>
      <option name="NO_PRE_ERYTHROCYTIC" value="true"/>
      <option name="PROPHYLACTIC_DRUG_ACTION_MODEL" value="true"/>
      <option name="INNATE_MAX_DENS" value="false"/>
<<<<<<< HEAD
      <option name="INDIRECT_MORTALITY_FIX" value="false"/>
=======
      <option name="NON_MALARIA_FEVERS" value="true"/> 
>>>>>>> 3907f8b5
    </ModelOptions>
    <clinical healthSystemMemory="6">
    <NonMalariaFevers>
      <incidence> 
      <group lowerbound="0" value="0.322769924518357"/>
      <group lowerbound="0" value="0.308520194304172"/>
      <group lowerbound="1" value="0.279441774808493"/>
      <group lowerbound="2" value="0.250431781111273"/>
      <group lowerbound="3" value="0.223285859756841"/>
      <group lowerbound="4" value="0.199298352451799"/>
      <group lowerbound="5" value="0.179376872365614"/>
      <group lowerbound="6" value="0.163623659390782"/>
      <group lowerbound="7" value="0.152227726923469"/>
      <group lowerbound="8" value="0.145022785567758"/>
      <group lowerbound="9" value="0.141493087461765"/>
      <group lowerbound="10" value="0.140473293219353"/>
      <group lowerbound="11" value="0.141109775159515"/>
      <group lowerbound="12" value="0.142644475217328"/>
      <group lowerbound="13" value="0.144335079395766"/>
      <group lowerbound="14" value="0.145964032924869"/>
      <group lowerbound="15" value="0.147708915135714"/>
      <group lowerbound="16" value="0.149731543445568"/>
      <group lowerbound="17" value="0.151887428568276"/>
      <group lowerbound="18" value="0.154060663485195"/>
      <group lowerbound="19" value="0.156179169710494"/>
      <group lowerbound="20" value="0.158135015380583"/>
      <group lowerbound="21" value="0.159704766482219"/>
      <group lowerbound="22" value="0.160807788387655"/>
      <group lowerbound="23" value="0.161427976448279"/>
      <group lowerbound="24" value="0.161620429119137"/>
      <group lowerbound="25" value="0.16144021875986"/>
      <group lowerbound="26" value="0.160943264630612"/>
      <group lowerbound="27" value="0.160217573697398"/>
      <group lowerbound="28" value="0.159422614374451"/>
      <group lowerbound="29" value="0.158542519631641"/>
      <group lowerbound="30" value="0.157501217628248"/>
      <group lowerbound="31" value="0.156175160594841"/>
      <group lowerbound="32" value="0.154402302191411"/>
      <group lowerbound="33" value="0.152102040636481"/>
      <group lowerbound="34" value="0.14921450014676"/>
      <group lowerbound="35" value="0.145714433541659"/>
      <group lowerbound="36" value="0.141800502067518"/>
      <group lowerbound="37" value="0.137916853907569"/>
      <group lowerbound="38" value="0.134503529382102"/>
      <group lowerbound="39" value="0.131746276580642"/>
      <group lowerbound="40" value="0.12969902537497"/>
      <group lowerbound="41" value="0.128398077347679"/>
      <group lowerbound="42" value="0.127864136551891"/>
      <group lowerbound="43" value="0.12804497197004"/>
      <group lowerbound="44" value="0.128894055047661"/>
      <group lowerbound="45" value="0.130350838992718"/>
      <group lowerbound="46" value="0.132286605622701"/>
      <group lowerbound="47" value="0.134599921072495"/>
      <group lowerbound="48" value="0.137212726976988"/>
      <group lowerbound="49" value="0.140035253913284"/>
      <group lowerbound="50" value="0.142934573453621"/>
      <group lowerbound="51" value="0.145830221511879"/>
      <group lowerbound="52" value="0.148674810561069"/>
      <group lowerbound="53" value="0.151497963594518"/>
      <group lowerbound="54" value="0.15438856687865"/>
      <group lowerbound="55" value="0.157403790093505"/>
      <group lowerbound="56" value="0.16059513222516"/>
      <group lowerbound="57" value="0.16402433342886"/>
      <group lowerbound="58" value="0.16770481415944"/>
      <group lowerbound="59" value="0.171626873047865"/>
      <group lowerbound="60" value="0.175748327054247"/>
      <group lowerbound="61" value="0.180030857856799"/>
      <group lowerbound="62" value="0.184411365583771"/>
      <group lowerbound="63" value="0.188816421789366"/>
      <group lowerbound="64" value="0.19316997803338"/>
      <group lowerbound="65" value="0.197435603275487"/>
      <group lowerbound="66" value="0.201578808813379"/>
      <group lowerbound="67" value="0.205556806881398"/>
      <group lowerbound="68" value="0.209307183457343"/>
      <group lowerbound="69" value="0.212783260344084"/>
      <group lowerbound="70" value="0.215944154621391"/>
      <group lowerbound="71" value="0.218749275266548"/>
      <group lowerbound="72" value="0.221187990639016"/>
      <group lowerbound="73" value="0.223361260399378"/>
      <group lowerbound="74" value="0.225363436789592"/>
      <group lowerbound="75" value="0.227254280093211"/>
      <group lowerbound="76" value="0.229084576349576"/>
      <group lowerbound="77" value="0.230891971097789"/>
      <group lowerbound="78" value="0.232690225166173"/>
      <group lowerbound="79" value="0.234484973338876"/>
      <group lowerbound="80" value="0.236276361586796"/>
      <group lowerbound="81" value="0.238064394629696"/>
      <group lowerbound="82" value="0.239849077182917"/>
      <group lowerbound="83" value="0.241630413957381"/>
      <group lowerbound="84" value="0.243408409659591"/>
      <group lowerbound="85" value="0.245183068991633"/>
      <group lowerbound="86" value="0.246954396651183"/>
      <group lowerbound="87" value="0.248722397331501"/>
      <group lowerbound="88" value="0.250487075721441"/>
      <group lowerbound="89" value="0.252248436505447"/>
      <group lowerbound="90" value="0.253127874257909"/>
      </incidence>
    </NonMalariaFevers>
    </clinical>
    <human>
      <availabilityToMosquitoes>
        <group lowerbound="0" value="0.7076"/>
        <group lowerbound="0" value="0.8538"/>
        <group lowerbound="5" value="1"/>
        <group lowerbound="5" value="1.0"/>
      </availabilityToMosquitoes>
    </human>
    <parameters interval="5" iseed="1" latentp="3">
      <parameter include="false" name="'-ln(1-Sinf)'" number="1" value="0.050736"/>
      <parameter include="false" name="Estar" number="2" value="0.03247"/>
      <parameter include="false" name="Simm" number="3" value="0.138161050830301"/>
      <parameter include="false" name="Xstar_p" number="4" value="1514.385853233699891"/>
      <parameter include="false" name="gamma_p" number="5" value="2.03692533424484"/>
      <parameter include="false" name="sigma2i" number="6" value="10.173598698525799"/>
      <parameter include="false" name="CumulativeYstar" number="7" value="35158523.31132510304451"/>
      <parameter include="false" name="CumulativeHstar" number="8" value="97.334652723897705"/>
      <parameter include="false" name="'-ln(1-alpha_m)'" number="9" value="2.33031045876193"/>
      <parameter include="false" name="decay_m" number="10" value="2.53106547375805"/>
      <parameter include="false" name="sigma2_0" number="11" value="0.655747311168152"/>
      <parameter include="false" name="Xstar_v" number="12" value="0.916181104713054"/>
      <parameter include="false" name="Ystar2" number="13" value="6502.26335600001039"/>
      <parameter include="false" name="alpha" number="14" value="142601.912520000012591"/>
      <parameter include="false" name="Density bias (non Garki)" number="15" value="0.177378570987455"/>
      <parameter include="false" name="        sigma2        " number="16" value="0.05"/>
      <parameter include="false" name="log oddsr CF community" number="17" value="0.736202"/>
      <parameter include="false" name="Indirect risk cofactor" number="18" value="0.018777338"/>
      <parameter include="false" name="Non-malaria infant mortality" number="19" value="49.539046599999999"/>
      <parameter include="false" name="Density bias (Garki)" number="20" value="4.79610772546704"/>
      <parameter include="false" name="Severe Malaria Threshhold" number="21" value="784455.599999999976717"/>
      <parameter include="false" name="Immunity Penalty" number="22" value="1"/>
      <parameter include="false" name="Immune effector decay" number="23" value="0"/>
      <parameter include="false" name="comorbidity intercept" number="24" value="0.0968"/>
      <parameter include="false" name="Ystar half life" number="25" value="0.275437402"/>
      <parameter include="false" name="Ystar1" number="26" value="0.596539864"/>
      <parameter include="false" name="Asexual immunity decay" number="27" value="0"/>
      <parameter include="false" name="Ystar0" number="28" value="296.302437899999973"/>
      <parameter include="false" name="Idete multiplier" number="29" value="2.797523626"/>
      <parameter include="false" name="critical age for comorbidity" number="30" value="0.117383"/>
    </parameters>
  </model>
</om:scenario><|MERGE_RESOLUTION|>--- conflicted
+++ resolved
@@ -467,11 +467,8 @@
       <option name="NO_PRE_ERYTHROCYTIC" value="true"/>
       <option name="PROPHYLACTIC_DRUG_ACTION_MODEL" value="true"/>
       <option name="INNATE_MAX_DENS" value="false"/>
-<<<<<<< HEAD
       <option name="INDIRECT_MORTALITY_FIX" value="false"/>
-=======
       <option name="NON_MALARIA_FEVERS" value="true"/> 
->>>>>>> 3907f8b5
     </ModelOptions>
     <clinical healthSystemMemory="6">
     <NonMalariaFevers>
